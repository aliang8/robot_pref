# Common settings shared across different algorithms

<<<<<<< HEAD
debug: false
=======
# Data parameters
data:
  env_name: "assembly-v2-goal-observable"  # The exact MetaWorld environment name to use

>>>>>>> 2a7410cd
# Training parameters
training:
  eval_interval: 10
  eval_episodes: 30

# Evaluation settings
evaluation:
  skip_env_creation: false
  record_video: true
  parallel_eval: true
  eval_workers: null  # null will use min(n_episodes, cpu_count)
  video_fps: 30

# Output parameters
output:
  video_dir: null

# Wandb configuration
wandb:
  use_wandb: false
  project: robot_pref
  entity: clvr
  name: null  # Will be auto-generated if null <|MERGE_RESOLUTION|>--- conflicted
+++ resolved
@@ -1,13 +1,9 @@
 # Common settings shared across different algorithms
-
-<<<<<<< HEAD
 debug: false
-=======
 # Data parameters
 data:
   env_name: "assembly-v2-goal-observable"  # The exact MetaWorld environment name to use
 
->>>>>>> 2a7410cd
 # Training parameters
 training:
   eval_interval: 10
