--- conflicted
+++ resolved
@@ -1,12 +1,8 @@
 # Common settings shared across different algorithms
-<<<<<<< HEAD
-debug: false
-=======
 
 # Random seed for reproducibility
 random_seed: 42
 
->>>>>>> 3c860cd9
 # Data parameters
 data:
   env_name: "assembly-v2-goal-observable"  # The exact MetaWorld environment name to use
