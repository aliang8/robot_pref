import os
import time
import json
import torch
import numpy as np
from pathlib import Path
import random
from tqdm import tqdm
<<<<<<< HEAD
import pickle
import metaworld
import d3rlpy
from d3rlpy.algos import IQL, BC, IQLConfig, BCConfig
from d3rlpy.datasets import MDPDataset
from d3rlpy.models.encoders import VectorEncoderFactory
from pathlib import Path
import time
=======
>>>>>>> 338877b2
import hydra
from omegaconf import DictConfig, OmegaConf
import wandb
import matplotlib.pyplot as plt
import glob
from sklearn.preprocessing import StandardScaler

<<<<<<< HEAD
# Import utility functions
from trajectory_utils import (
    RANDOM_SEED,
    load_tensordict
)

# Import reward models
from train_reward_model import SegmentRewardModel

# Import evaluation and rendering utilities
from utils.eval_utils import (
    evaluate_policy_manual,
    custom_evaluate_on_environment
)

# Import environment utilities
from utils.env_utils import (
    MetaWorldEnvCreator,
    RobomimicEnvCreator
)

# Import visualization utilities
from utils.viz import create_video_grid

# Import data utilities
from utils.data_utils import AttrDict
=======
# Import d3rlpy components
from d3rlpy.dataset import MDPDataset
from d3rlpy.algos import IQL, DiscreteBC, BC
from d3rlpy.metrics.scorer import evaluate_on_environment
from d3rlpy.models.encoders import VectorEncoderFactory
>>>>>>> 338877b2

# Import utility functions
from trajectory_utils import load_tensordict, RANDOM_SEED
from utils.env_utils import MetaWorldEnvCreator
from utils.callbacks import WandbCallback, CompositeCallback
from utils.wandb_utils import log_to_wandb, reset_global_step
from utils.eval_utils import evaluate_policy_manual, custom_evaluate_on_environment
from utils.data_utils import AttrDict
from utils.viz import create_video_grid
from train_reward_model import SegmentRewardModel

# Set seed for reproducibility
torch.manual_seed(RANDOM_SEED)
np.random.seed(RANDOM_SEED)
random.seed(RANDOM_SEED)

<<<<<<< HEAD
def create_mdp_dataset_with_sa_reward(data, reward_model, device, max_segments=1000, batch_size=32):
    """Create MDPDataset from tensordict data using a state-action reward model.
    
    Args:
        data: TensorDict containing trajectories
        reward_model: Trained reward model
        device: Device to use for computation
        max_segments: Maximum number of segments to sample (0 for all)
        batch_size: Batch size for reward prediction to speed up processing
    """
    # Extract relevant info from data
    observations = data["obs"] if "obs" in data else data["state"]
    actions = data["action"]
    rewards = data["reward"]  # Original rewards (will be replaced with learned rewards)
    episode_ids = data["episode"]
    
    # Ensure tensors are on CPU for numpy conversion
    observations = observations.cpu()
    actions = actions.cpu()
    rewards = rewards.cpu()
    episode_ids = episode_ids.cpu().numpy()
    
    # Create clean masks to handle NaN values - use vectorized operations
    print("Creating masks for NaN values...")
    obs_mask = ~torch.isnan(observations).any(dim=1)
    action_mask = ~torch.isnan(actions).any(dim=1)
    reward_mask = ~torch.isnan(rewards)
    
    # Combined mask for valid transitions
    valid_mask = obs_mask & action_mask & reward_mask
    
    # Count NaNs to report
    total_transitions = len(observations)
    valid_transitions = valid_mask.sum().item()
    print(f"Found {total_transitions - valid_transitions} NaN transitions out of {total_transitions} total transitions")
    
    # Split data into episodes
    unique_episodes = np.unique(episode_ids)
    
    all_valid_segments = []
    
    # Process each episode to find valid segments
    for episode_id in tqdm(unique_episodes, desc="Finding valid segments"):
        # Get episode data
        episode_mask = (episode_ids == episode_id)
        # Apply valid mask within this episode
        episode_valid_mask = valid_mask[episode_mask].numpy()
        
        # Skip if no valid transitions in this episode
        if not np.any(episode_valid_mask):
            continue
            
        # Get valid episode data
        episode_indices = np.where(episode_mask)[0][episode_valid_mask]
        
        # Skip if less than 2 valid transitions (need at least obs-action-obs)
        if len(episode_indices) < 2:
            continue
            
        # Check for consecutive indices - multiple segments may exist in one episode if NaNs break it up
        diffs = np.diff(episode_indices)
        break_points = np.where(diffs > 1)[0]
        
        # Process each consecutive segment in this episode
        start_idx = 0
        for bp in list(break_points) + [len(episode_indices) - 1]:
            # Get consecutive segment
            segment_indices = episode_indices[start_idx:bp+1]
            
            # Skip if too short
            if len(segment_indices) < 2:
                start_idx = bp + 1
                continue
            
            # Store this valid segment
            all_valid_segments.append(segment_indices)
            
            start_idx = bp + 1
    
    print(f"Found {len(all_valid_segments)} valid segments across all episodes")
    
    # Subsample segments if we have more than max_segments
    if max_segments > 0 and len(all_valid_segments) > max_segments:
        print(f"Subsampling {max_segments} segments from the {len(all_valid_segments)} available")
        selected_segments = random.sample(all_valid_segments, max_segments)
    else:
        selected_segments = all_valid_segments
    
    # Prepare for batch processing of rewards
    all_observations = []
    all_actions = []
    all_rewards = []
    all_terminals = []
    
    # Process segments in batches for more efficient reward computation
    reward_model.eval()  # Ensure model is in eval mode
    
    # Group segments by similar length to minimize padding
    segment_lengths = [len(seg) for seg in selected_segments]
    length_sorted_indices = np.argsort(segment_lengths)
    
    # Process in sorted order for better batching efficiency
    processed_segments = 0
    segment_batches = []
    current_batch = []
    
    # Group segments with similar lengths together
    for idx in length_sorted_indices:
        current_batch.append(selected_segments[idx])
        if len(current_batch) >= batch_size:
            segment_batches.append(current_batch)
            current_batch = []
    
    # Add any remaining segments
    if current_batch:
        segment_batches.append(current_batch)
    
    # Process each batch of segments
    for batch_idx, segment_batch in enumerate(tqdm(segment_batches, desc="Processing segment batches")):
        batch_observations = []
        batch_actions = []
        batch_terminals = []
        batch_learned_rewards = []
        
        # First extract all observations and actions for current batch
        for segment_indices in segment_batch:
            # Get observations and actions for this segment
            segment_obs = observations[segment_indices]
            segment_actions = actions[segment_indices[:-1]]  # Last observation has no action
            
            # Check for NaN values
            if torch.isnan(segment_obs[:-1]).any() or torch.isnan(segment_actions).any():
                continue
                
            # Add observation and action to batch
            batch_observations.append(segment_obs[:-1])  # Excluding last observation
            batch_actions.append(segment_actions)
            
            # Create terminal flags (1 for last state in segment)
            terminals = np.zeros(len(segment_obs) - 1)
            terminals[-1] = 1
            batch_terminals.append(terminals)
        
        # Skip batch if all segments had NaNs
        if not batch_observations:
            continue
            
        # Compute rewards for all segments in batch at once
        with torch.no_grad():
            # Process each segment separately
            for i in range(len(batch_observations)):
                segment_obs = batch_observations[i].to(device)
                segment_actions = batch_actions[i].to(device)
                
                # Get reward predictions from reward model
                segment_rewards = []
                
                # Process in smaller sub-batches if the segment is very large
                sub_batch_size = 1024  # Memory efficient sub-batch size

                for j in range(0, len(segment_obs), sub_batch_size):
                    sub_obs = segment_obs[j:j+sub_batch_size]
                    sub_actions = segment_actions[j:j+sub_batch_size]

                    # sub_rewards = reward_model(sub_obs, sub_actions).cpu().numpy() # TODO: 
                    sub_rewards = reward_model.reward_model(sub_obs, sub_actions).cpu().numpy()
                    segment_rewards.append(sub_rewards)
                
                segment_rewards = np.concatenate(segment_rewards)
                batch_learned_rewards.append(segment_rewards)
        
        # Add batch data to dataset
        for i in range(len(batch_observations)):
            all_observations.append(batch_observations[i].cpu().numpy())
            all_actions.append(batch_actions[i].cpu().numpy())
            all_rewards.append(batch_learned_rewards[i])
            all_terminals.append(batch_terminals[i])
    
    # Check if we have any valid segments after filtering
    if not all_observations:
        raise ValueError("No valid segments found after processing.")
    
    # Concatenate all data
    all_observations = np.concatenate(all_observations)
    all_actions = np.concatenate(all_actions)
    all_rewards = np.concatenate(all_rewards)
    all_terminals = np.concatenate(all_terminals)
    
    # Create the D3RL dataset with the learned rewards
    dataset = MDPDataset(
        observations=all_observations,
        actions=all_actions,
        rewards=all_rewards,
        terminals=all_terminals
    )
    
    # Print final dataset statistics
    print(f"Final dataset size: {dataset.size()} transitions with {dataset.size() - np.sum(all_terminals)} non-terminal transitions")
    reward_stats = {
        'mean': np.mean(all_rewards),
        'std': np.std(all_rewards),
        'min': np.min(all_rewards),
        'max': np.max(all_rewards)
    }
    print(f"Reward statistics: mean={reward_stats['mean']:.4f}, std={reward_stats['std']:.4f}, min={reward_stats['min']:.4f}, max={reward_stats['max']:.4f}")
    
    return dataset

=======
>>>>>>> 338877b2
def get_d3rlpy_experiment_path(base_logdir, experiment_name, with_timestamp=True):
    """Find the experiment directory in d3rlpy's logs.
    
    Args:
        base_logdir: Base directory for d3rlpy logs
        experiment_name: Name of the experiment
        with_timestamp: Whether the experiment directories include timestamps
        
    Returns:
        Path: Path to the experiment directory, or None if not found
    """
    base_path = Path(base_logdir)
    if not base_path.exists():
        return None
    
    # Try to find the experiment directory
    experiment_dirs = []
    
    if with_timestamp:
        # Match with timestamp format: {experiment_name}_{timestamp}
        for item in base_path.glob(f"{experiment_name}_*"):
            if item.is_dir():
                experiment_dirs.append(item)
        
        # If multiple matches, take the most recent one
        if experiment_dirs:
            # Sort by timestamp in directory name (assuming format is name_YYYYMMDD_HHMMSS)
            experiment_dirs.sort(key=lambda x: str(x), reverse=True)
            return experiment_dirs[0]
    else:
        # Look for exact match without timestamp
        experiment_dir = base_path / experiment_name
        if experiment_dir.exists() and experiment_dir.is_dir():
            return experiment_dir
    
    return None

def load_dataset(data, reward_model=None, device=None, use_ground_truth=False, max_segments=None, reward_batch_size=32, 
               scale_rewards=False, reward_min=None, reward_max=None):
    """Load and process dataset for either IQL or BC training.
    
    Args:
        data: TensorDict with observations, actions, rewards, and episode IDs
        reward_model: Trained reward model (required for IQL, None for BC)
        device: Device to run the reward model on (required for IQL)
        use_ground_truth: If True, use ground truth rewards for IQL instead of reward model predictions
        max_segments: Maximum number of segments to process (optional)
        reward_batch_size: Batch size for reward computation (for IQL)
        scale_rewards: If True, scales rewards to specified min/max range
        reward_min: Minimum value for scaled rewards (default: -1)
        reward_max: Maximum value for scaled rewards (default: 1)
        
    Returns:
        d3rlpy MDPDataset with observations, actions, rewards, and terminals
    """
    # Set default scaling values if not provided
    if scale_rewards:
        reward_min = reward_min if reward_min is not None else -1.0
        reward_max = reward_max if reward_max is not None else 1.0
        print(f"Scaling rewards to range [{reward_min}, {reward_max}]")
    
    # Extract necessary data
    observations = data["obs"] if "obs" in data else data["state"]
    actions = data["action"]
    episode_ids = data["episode"]
    
    # For BC or ground truth rewards, extract original rewards
    if reward_model is None or use_ground_truth:
        if "reward" not in data:
            raise ValueError("Ground truth rewards requested but 'reward' not found in data.")
        rewards = data["reward"].cpu()
        if use_ground_truth:
            print("Using ground truth rewards from data instead of reward model predictions.")
    
    # Make sure data is on CPU for preprocessing
    observations = observations.cpu()
    actions = actions.cpu()
    episode_ids = episode_ids.cpu()
    
    # Filter out observations with NaN values
    valid_mask = ~torch.isnan(observations).any(dim=1) & ~torch.isnan(actions).any(dim=1)
    if reward_model is None or use_ground_truth:
        valid_mask = valid_mask & ~torch.isnan(rewards)
    
    if not valid_mask.any():
        raise ValueError("No valid observations found in the dataset.")
    
    # Extract valid data
    valid_obs = observations[valid_mask]
    valid_actions = actions[valid_mask]
    valid_episodes = episode_ids[valid_mask]
    
    if reward_model is None or use_ground_truth:
        valid_rewards = rewards[valid_mask].numpy()
    
    print(f"Using {valid_obs.shape[0]} valid observations out of {observations.shape[0]} total")
    
    # Process rewards based on algorithm and options
    if reward_model is not None and not use_ground_truth:
        # IQL with reward model - Process in manageable batches
        process_batch_size = reward_batch_size or 1024
        all_rewards = []
        
        # Compute rewards using the trained reward model
        reward_model.eval()  # Ensure model is in evaluation mode
        
        with torch.no_grad():
            for start_idx in tqdm(range(0, len(valid_obs), process_batch_size), desc="Computing rewards"):
                end_idx = min(start_idx + process_batch_size, len(valid_obs))
                
                # Move batch to device
                batch_obs = valid_obs[start_idx:end_idx].to(device)
                batch_actions = valid_actions[start_idx:end_idx].to(device)
                
                # Compute rewards, need the per step reward not the summed reward
                batch_rewards = reward_model.reward_model(batch_obs, batch_actions).cpu().numpy()
                
                # Ensure proper shape for concatenation
                if np.isscalar(batch_rewards) or (hasattr(batch_rewards, 'shape') and batch_rewards.shape == ()):
                    batch_rewards = np.array([batch_rewards])
                    
                all_rewards.append(batch_rewards)
        
        # Combine all rewards
        if len(all_rewards) == 1:
            rewards_np = all_rewards[0]
        else:
            rewards_np = np.concatenate(all_rewards)
    else:
        # BC or IQL with ground truth - use the extracted rewards
        rewards_np = valid_rewards
    
    # Scale rewards if requested
    if scale_rewards:
        original_min = np.min(rewards_np)
        original_max = np.max(rewards_np)
        
        # Avoid division by zero
        if original_max - original_min > 1e-8:
            # Scale to [0, 1] first, then to target range
            rewards_np = (rewards_np - original_min) / (original_max - original_min)
            rewards_np = rewards_np * (reward_max - reward_min) + reward_min
            print(f"Scaled rewards from [{original_min:.4f}, {original_max:.4f}] to [{reward_min:.4f}, {reward_max:.4f}]")
        else:
            # If all rewards are the same, set to the middle of the target range
            middle_value = (reward_max + reward_min) / 2
            rewards_np = np.ones_like(rewards_np) * middle_value
            print(f"All rewards have the same value ({original_min:.4f}), setting to {middle_value:.4f}")
    
    # Create terminals array (True at the end of each episode)
    episode_ends = torch.cat([
        valid_episodes[1:] != valid_episodes[:-1],
        torch.tensor([True])  # Last observation is always an episode end
    ])
    terminals_np = episode_ends.numpy()
    
    # Convert to numpy for d3rlpy
    observations_np = valid_obs.numpy()
    actions_np = valid_actions.numpy()
    
    # Create MDPDataset with the rewards
    dataset = MDPDataset(
        observations=observations_np,
        actions=actions_np,
        rewards=rewards_np,
        terminals=terminals_np
    )
    
    # Print final dataset statistics
    print(f"Final dataset size: {dataset.size()} transitions with {dataset.size() - np.sum(terminals_np)} non-terminal transitions")
    reward_stats = {
        'mean': np.mean(rewards_np),
        'std': np.std(rewards_np),
        'min': np.min(rewards_np),
        'max': np.max(rewards_np)
    }
    print(f"Reward statistics: mean={reward_stats['mean']:.4f}, std={reward_stats['std']:.4f}, min={reward_stats['min']:.4f}, max={reward_stats['max']:.4f}")
    
    return dataset

@hydra.main(config_path="config", config_name="iql")
def main(cfg: DictConfig):
    """Train a policy using specified algorithm with Hydra config."""
    # Convert OmegaConf config to AttrDict for easier access and serialization
    cfg_dict = OmegaConf.to_container(cfg, resolve=True)
    cfg = AttrDict.from_nested_dict(cfg_dict)

    if cfg.debug:
        cfg.training.n_epochs = 10
        cfg.training.n_steps_per_epoch = 100
    
    # Get algorithm name
    algorithm_name = cfg.algorithm
    
    print("\n" + "=" * 50)
    print(f"Training {algorithm_name.upper()} policy")
    print("=" * 50)
    
    # Print config for visibility (using original OmegaConf for pretty printing)
    print("\nConfiguration:")
    print(OmegaConf.to_yaml(OmegaConf.create(cfg_dict)))
    
    # Initialize wandb
    if cfg.wandb.use_wandb:
        # Generate experiment name based on data path
        dataset_name = Path(cfg.data.data_path).stem
        
        # Set up a run name if not specified
        run_name = cfg.wandb.name
        if run_name is None:
            run_name = f"{algorithm_name.upper()}_{dataset_name}_{time.strftime('%Y%m%d_%H%M%S')}"
        
        # Initialize wandb
        wandb.init(
            project=cfg.wandb.project,
            entity=cfg.wandb.entity,
            name=run_name,
            config=cfg_dict,  # Use plain dict for wandb config
            tags=cfg.wandb.tags if hasattr(cfg.wandb, 'tags') else [algorithm_name],
            notes=cfg.wandb.notes
        )
        
        # Reset global step counter to ensure clean start
        reset_global_step(0)
        
        print(f"Wandb initialized: {wandb.run.name}")
    
    # Create output directory
    os.makedirs(cfg.output.output_dir, exist_ok=True)
    
    # Setup device
    device = torch.device("cuda" if torch.cuda.is_available() else "cpu")
    print(f"Using device: {device}")
    
    # Get experiment name based on data path
    dataset_name = Path(cfg.data.data_path).stem
    experiment_name = f"{algorithm_name.upper()}_{dataset_name}"
    
    # Set up d3rlpy log directory
    d3rlpy_logdir = f"{cfg.output.output_dir}/logs"
    
    # Load data
    print(f"Loading data from {cfg.data.data_path}")
    data = load_tensordict(cfg.data.data_path)
    
    # Get observation and action dimensions
    observations = data["obs"] if "obs" in data else data["state"]
    state_dim = observations.shape[1]
    action_dim = data["action"].shape[1]
    print(f"Observation dimension: {state_dim}, Action dimension: {action_dim}")
    
    # Create MDP dataset based on the algorithm
    if algorithm_name.lower() == "iql":
        # For IQL, we need a reward model
        # Load reward model
        reward_model = SegmentRewardModel(state_dim, action_dim, hidden_dims=cfg.model.hidden_dims)
        reward_model.load_state_dict(torch.load(cfg.data.reward_model_path))
        reward_model = reward_model.to(device)
        reward_model.eval()
        print(f"Loaded reward model from {cfg.data.reward_model_path}")
        
        # Check if we should use ground truth rewards
        use_ground_truth = cfg.data.get('use_ground_truth', False)
        if use_ground_truth:
            print("Using ground truth rewards instead of reward model predictions.")
        
        # Get reward scaling options
        scale_rewards = cfg.data.get('scale_rewards', False)
        reward_min = cfg.data.get('reward_min', -1.0)
        reward_max = cfg.data.get('reward_max', 1.0)
        if scale_rewards:
            print(f"Will scale rewards to range [{reward_min}, {reward_max}]")
        
        # Create MDP dataset
        print("Creating MDP dataset with rewards...")
        dataset = load_dataset(
            data, 
            reward_model=reward_model, 
            device=device, 
            use_ground_truth=use_ground_truth,
            max_segments=cfg.data.max_segments,
            reward_batch_size=cfg.data.reward_batch_size,
            scale_rewards=scale_rewards,
            reward_min=reward_min,
            reward_max=reward_max
        )
    else:  # BC or other algorithms that don't need a reward model
        # For BC, we can directly use the demonstrations
        print("Creating MDP dataset from demonstrations...")
        
        # Get reward scaling options (also apply to BC for consistency)
        scale_rewards = cfg.data.get('scale_rewards', False)
        reward_min = cfg.data.get('reward_min', -1.0)
        reward_max = cfg.data.get('reward_max', 1.0)
        if scale_rewards:
            print(f"Will scale rewards to range [{reward_min}, {reward_max}]")
            
        dataset = load_dataset(
            data,
            scale_rewards=scale_rewards,
            reward_min=reward_min,
            reward_max=reward_max
        )
    
    # Create environment for evaluation
    env = None
    if not cfg.evaluation.skip_env_creation:
        # Use the environment name specified in the config
        if hasattr(cfg.data, 'env_name') and cfg.data.env_name:
            env_name = cfg.data.env_name
            print(f"Creating environment: {env_name}")
        else:
            # Fallback to a default environment name if not specified
            env_name = "assembly-v2-goal-observable"
            print(f"No environment name specified in config. Using default: {env_name}")
        
        if "metaworld" in cfg.data.data_path:
            # Create an environment creator that will generate different seeds for each call
            env_creator = MetaWorldEnvCreator(dataset_name)
        # elif "robomimic" in cfg.data.data_path:
        else:
            # Create an environment creator that will generate different seeds for each call
            env_creator = RobomimicEnvCreator(cfg.data.data_path)
        # else:
        #     raise ValueError(f"No environment creator found for dataset: {cfg.data.data_path}")
        
        # Create one environment to verify it works
        try:
            test_env = env_creator()
            
            # Print environment information
            print(f"Successfully created environment with observation space: {test_env.observation_space.shape}, action space: {test_env.action_space.shape}")
            
            # Use the environment creator for evaluation
            env = env_creator
        except Exception as e:
            print(f"Error creating environment: {e}")
            print("Evaluation will be skipped.")
            env = None
<<<<<<< HEAD

    # Initialize algorithm based on the algorithm_name
    print(f"Initializing {algorithm_name.upper()} algorithm...")
    algo = None
    if algorithm_name.lower() == "iql":
        # Initialize IQL algorithm
        # TODO: This doesn't work because of version mismatch I think (using d3rlpy 2.8.1)
        # algo = IQL(
        #     actor_learning_rate=cfg.model.actor_learning_rate,
        #     critic_learning_rate=cfg.model.critic_learning_rate,
        #     batch_size=cfg.model.batch_size,
        #     gamma=cfg.model.gamma,
        #     tau=cfg.model.tau,
        #     n_critics=cfg.model.n_critics,
        #     expectile=cfg.model.expectile,
        #     weight_temp=cfg.model.weight_temp,
        #     encoder_factory=VectorEncoderFactory(cfg.model.encoder_dims),
        #     use_gpu=torch.cuda.is_available()
        # )
        iql_config = IQLConfig(**cfg.iql)
        algo = iql_config.create()
=======
            
    # Create d3rlpy algorithm
    print(f"Creating {algorithm_name.upper()} algorithm...")
    if algorithm_name.lower() == "iql":
        # Create IQL
        algo = IQL(
            actor_learning_rate=cfg.model.actor_learning_rate,
            critic_learning_rate=cfg.model.critic_learning_rate,
            batch_size=cfg.model.batch_size,
            gamma=cfg.model.gamma,
            tau=cfg.model.tau,
            n_critics=cfg.model.n_critics,
            expectile=cfg.model.expectile,
            weight_temp=cfg.model.weight_temp,
            encoder_factory=VectorEncoderFactory(cfg.model.encoder_dims),
            use_gpu=torch.cuda.is_available()
        )
>>>>>>> 338877b2
        
    elif algorithm_name.lower() == "bc":
        # Initialize BC algorithm
        # TODO: This doesn't work because of version mismatch I think (using d3rlpy 2.8.1)
        # algo = BC(
        #     learning_rate=cfg.model.learning_rate,
        #     batch_size=cfg.model.batch_size,
        #     encoder_factory=VectorEncoderFactory(cfg.model.encoder_dims),
        #     use_gpu=torch.cuda.is_available()
        # )
        bc_config = BCConfig(**cfg.bc)
        algo = bc_config.create()
        
        # For BC with weight decay
        if hasattr(cfg.model, 'use_weight_decay') and cfg.model.use_weight_decay:
            if hasattr(algo, 'create_impl'):
                impl = algo.create_impl(
                    state_dim, 
                    action_dim, 
                    algo._encoder_factory, 
                    algo._optim_factory
                )
                # Set weight decay if it's used
                if hasattr(impl.optim, 'param_groups'):
                    for param_group in impl.optim.param_groups:
                        param_group['weight_decay'] = cfg.model.weight_decay
                        
            # Fallback for older d3rlpy versions
            if hasattr(algo, '_impl') and hasattr(algo._impl, 'optim'):
                for param_group in algo._impl.optim.param_groups:
                    param_group['weight_decay'] = cfg.model.weight_decay
        
    else:
        raise ValueError(f"Unsupported algorithm: {algorithm_name}")
    
    # Get number of training epochs
    n_epochs = cfg.training.n_epochs
    
    print(f"Training for {n_epochs} epochs")
    
    # Initialize wandb callback
    wandb_callback = WandbCallback(use_wandb=cfg.wandb.use_wandb)
    
    # For tracking evaluation metrics
    evaluation_results = []
    last_eval_epoch = -1
    
    # Define callback function for evaluation
    def evaluation_callback(algo, epoch, total_step):
        nonlocal last_eval_epoch
            
        # Only evaluate at specified intervals
        if epoch <= last_eval_epoch or (epoch % cfg.training.eval_interval != 0 and epoch != n_epochs - 1):
            return
            
        # Update last evaluated epoch
        last_eval_epoch = epoch
            
        # Check if environment is available
        if env is None:
            print(f"Epoch {epoch}: Skipping evaluation (no environment available)")
            return
            
        # Evaluate policy
        print(f"Evaluating policy at epoch {epoch}...")
        
        # Set up video recording directory in the d3rlpy results folder
        video_recording = cfg.evaluation.record_video
        video_path = None
        
        if video_recording:
            # Get the current experiment directory
            experiment_dir = get_d3rlpy_experiment_path(d3rlpy_logdir, experiment_name, with_timestamp=True)
            
            if experiment_dir:
                # Create a videos directory inside the experiment directory
                video_dir = experiment_dir / "videos" / f"epoch_{epoch}"
                os.makedirs(video_dir, exist_ok=True)
                video_path = str(video_dir / "eval")
                print(f"Videos will be saved to: {video_dir}")
            else:
                print("Warning: Could not find experiment directory for video recording")
                # Fall back to a general videos directory
                video_dir = Path(cfg.output.output_dir) / "videos" / f"epoch_{epoch}"
                os.makedirs(video_dir, exist_ok=True)
                video_path = str(video_dir / "eval")
            
        # Evaluate policy with video recording if enabled
        metrics = evaluate_policy_manual(
            env, 
            algo, 
            n_episodes=cfg.training.eval_episodes, 
            verbose=False,
            parallel=cfg.evaluation.parallel_eval,
            num_workers=cfg.evaluation.eval_workers,
            record_video=video_recording,
            video_path=video_path,
            video_fps=cfg.evaluation.video_fps
        )
        print(f"Epoch {epoch} evaluation: Return={metrics['mean_return']:.2f}, Success={metrics['success_rate']:.2f}")
        
        # Track best metrics
        eval_metrics_with_best = wandb_callback.update_eval_metrics(metrics, epoch)
        evaluation_results.append((epoch, eval_metrics_with_best))
        
        # Log to wandb if enabled
        if cfg.wandb.use_wandb:
            log_to_wandb(eval_metrics_with_best, epoch=epoch, prefix="eval")
            
            # Log video paths if videos were recorded
            if video_recording and video_path and wandb.run:
                # Try to find and upload videos
                try:
                    video_files = glob.glob(f"{video_path}*.mp4")
                    print(f"Found {len(video_files)} video files: {video_files}")
                    
                    if video_files:
                        # Log individual videos (maximum 3)
                        for i, video_file in enumerate(video_files[:3]):
                            wandb_callback.log_video(
                                video_file,
                                name=f"videos_epoch_{epoch}_{i+1}",
                                fps=cfg.evaluation.video_fps,
                                prefix="eval_rollout"
                            )
                            
                        # Create a grid of videos if we have multiple
                        if len(video_files) > 1:
                            print("Creating video grid from evaluation videos...")
                            grid_path = f"{os.path.dirname(video_path)}/eval_grid_epoch_{epoch}.mp4"
                            try:
                                grid_video = create_video_grid(
                                    video_files, 
                                    grid_path, 
                                    max_videos=6, 
                                    fps=cfg.evaluation.video_fps
                                )
                                if grid_video:
                                    # Log the grid video
                                    wandb_callback.log_video(
                                        grid_video,
                                        name=f"video_grid_epoch_{epoch}",
                                        fps=cfg.evaluation.video_fps,
                                        prefix="eval_rollout"
                                    )
                            except Exception as e:
                                print(f"Error creating video grid: {e}")
                except Exception as e:
                    print(f"Error logging videos to wandb: {e}")

    # Create a combined callback that handles both wandb logging and evaluation
    composite_callback = CompositeCallback([
        wandb_callback,
        evaluation_callback
    ])
    
    # Train the model
    print(f"Training {algorithm_name.upper()} for {n_epochs} epochs...")
    
    # Define scorers based on environment availability
    if env is not None:
        print("Using environment for evaluation during training")
        scorers = {
            'environment': custom_evaluate_on_environment(env)
        }
    else:
        print("Training without environment evaluation")
        scorers = {}

    # Train the model
    # TODO: This doesn't work because of version mismatch I think (using d3rlpy 2.8.1)
    # training_metrics = algo.fit(
    #     dataset,
    #     n_epochs=n_epochs,
    #     eval_episodes=None,  # Don't use the built-in eval which expects episodes format
    #     save_interval=10,
    #     scorers=scorers,
    #     experiment_name=experiment_name,
    #     with_timestamp=True,
    #     logdir=d3rlpy_logdir,
    #     verbose=True,
    #     callback=composite_callback  # Use the composite callback instead of a list
    # )
    training_metrics = algo.fit(
        dataset,
        n_steps=n_epochs * cfg.training.n_steps_per_epoch,
        n_steps_per_epoch=cfg.training.n_steps_per_epoch,
        save_interval=10,
        evaluators=scorers,
        experiment_name=experiment_name,
        with_timestamp=True,
        callback=composite_callback  # Use the composite callback instead of a list
    )
    
    # Print the training metrics summary
    print("\nTraining metrics summary:")
    
    # Try to use algorithm's training metrics if available
    try:
        if training_metrics and isinstance(training_metrics, list) and len(training_metrics) > 0:
            # Check if metrics are in expected format
            if isinstance(training_metrics[0], tuple) and len(training_metrics[0]) == 2:
                for epoch, metrics in training_metrics:
                    metrics_str = ", ".join([f"{k}: {v:.4f}" for k, v in metrics.items() 
                                           if isinstance(v, (int, float, np.number))])
                    print(f"Epoch {epoch}: {metrics_str}")
            else:
                print("Training metrics available but in unexpected format")
        else:
            print("No training metrics available from algorithm")
    except Exception as e:
        print(f"Error printing metrics: {e}")
    
    # Log final training metrics to wandb
    if cfg.wandb.use_wandb:
        # Log training metrics if available
        if training_metrics:
            try:
                log_to_wandb(training_metrics, prefix="train_final")
            except:
                print("Warning: Could not log algorithm's training metrics to wandb")
        
        # Get comprehensive training summary from our callback
        training_summary = wandb_callback.get_training_summary()
        
        # Create a complete summary with training and evaluation metrics
        summary_metrics = {
            "total_epochs": n_epochs,
            "best_eval_epoch": wandb_callback.best_eval_epoch
        }
        
        # Add training loss metrics
        for key, val in training_summary.items():
            if isinstance(val, (int, float, np.int64, np.float32, np.float64, np.number)):
                summary_metrics[key] = val
        
        # Add best metrics if available
        if wandb_callback.best_eval_metrics:
            for k, v in wandb_callback.best_eval_metrics.items():
                if isinstance(v, (int, float, np.int64, np.float32, np.float64, np.number)):
                    summary_metrics[f"best_{k}"] = v
                    
        # Log the combined summary
        log_to_wandb(summary_metrics, prefix="summary")
        # Also log a final plot of training losses if available
        if wandb.run and wandb_callback.training_losses:
            try:
                # Create plot of training losses
                plt.figure(figsize=(10, 6))
                for loss_name, values in wandb_callback.training_losses.items():
                    if len(values) > 1:  # Only plot if we have multiple values
                        plt.plot(values, label=loss_name)
                
                plt.xlabel('Updates')
                plt.ylabel('Loss Value')
                plt.title('Training Losses')
                plt.legend()
                plt.tight_layout()
                
                # Log to wandb
                log_to_wandb({"media/plots/training_losses": wandb.Image(plt)})
                plt.close()
            except Exception as e:
                print(f"Warning: Could not create training loss plot: {e}")

    # Save the model
    model_path = f"{cfg.output.output_dir}/{algorithm_name.lower()}_{Path(cfg.data.data_path).stem}.pt"
    algo.save_model(model_path)
    print(f"Model saved to {model_path}")

    # Log model as wandb artifact if enabled
    if cfg.wandb.use_wandb and wandb.run:
        try:
            # Create metadata about the model
            model_metadata = {
                "algorithm": algorithm_name,
                "dataset": Path(cfg.data.data_path).stem,
                "epochs": n_epochs,
                "observation_dim": state_dim,
                "action_dim": action_dim
            }
            
            # Add best metrics if available
            if wandb_callback.best_eval_metrics:
                for k, v in wandb_callback.best_eval_metrics.items():
                    if isinstance(v, (int, float, np.int64, np.float32, np.float64, np.number)):
                        model_metadata[f"best_{k}"] = v
            
            # Log the artifact with metadata
            artifact = wandb_callback.log_model_artifact(model_path, metadata=model_metadata)
            if artifact:
                print(f"Model logged to wandb as artifact: {artifact.name}")
        except Exception as e:
            print(f"Warning: Could not log model as wandb artifact: {e}")

    # Run final comprehensive evaluation
    print("\nRunning final comprehensive evaluation...")
    if env is not None:
        # Set up video directory for final evaluation
        video_recording = cfg.evaluation.record_video
        video_path = None
        
        if video_recording:
            # Create a final evaluation video directory
            video_dir = Path(cfg.output.output_dir) / "videos" / "final_evaluation"
            os.makedirs(video_dir, exist_ok=True)
            video_path = str(video_dir / "final_eval")
            print(f"Final evaluation videos will be saved to: {video_dir}")
            
        evaluation_metrics = evaluate_policy_manual(
            env, 
            algo, 
            n_episodes=cfg.training.eval_episodes, 
            verbose=True,
            parallel=cfg.evaluation.parallel_eval,
            num_workers=cfg.evaluation.eval_workers,
            record_video=video_recording,
            video_path=video_path,
            video_fps=cfg.evaluation.video_fps
        )
        
        # Print summary
        print(f"Final evaluation results: Mean return = {evaluation_metrics['mean_return']:.2f}, " + 
              f"Success rate = {evaluation_metrics['success_rate']:.2f}, " +
              f"Episodes = {evaluation_metrics['num_episodes']}")
        
        # Log final results to wandb
        if cfg.wandb.use_wandb:
            log_to_wandb(evaluation_metrics, prefix="final_eval")
            
            # Log videos if available
            if video_recording and video_path and wandb.run:
                try:
                    video_files = glob.glob(f"{video_path}*.mp4")
                    print(f"Found {len(video_files)} final evaluation video files")
                    
                    if video_files:
                        # Upload up to 3 videos
                        for i, video_file in enumerate(video_files[:3]):
                            wandb_callback.log_video(
                                video_file,
                                name=f"video_{i+1}",
                                fps=cfg.evaluation.video_fps,
                                prefix="final_rollout"
                            )
                            
                        # Create a grid of videos if we have multiple
                        if len(video_files) > 1:
                            print("Creating video grid from final evaluation videos...")
                            grid_path = f"{os.path.dirname(video_path)}/final_eval_grid.mp4"
                            try:
                                grid_video = create_video_grid(
                                    video_files, 
                                    grid_path, 
                                    max_videos=6, 
                                    fps=cfg.evaluation.video_fps
                                )
                                if grid_video:
                                    # Log the grid video
                                    wandb_callback.log_video(
                                        grid_video,
                                        name="video_grid",
                                        fps=cfg.evaluation.video_fps,
                                        prefix="final_rollout"
                                    )
                            except Exception as e:
                                print(f"Error creating final video grid: {e}")
                except Exception as e:
                    print(f"Error logging final videos to wandb: {e}")
    
    print("\nTraining complete!")

if __name__ == "__main__":
    main() <|MERGE_RESOLUTION|>--- conflicted
+++ resolved
@@ -6,17 +6,15 @@
 from pathlib import Path
 import random
 from tqdm import tqdm
-<<<<<<< HEAD
 import pickle
 import metaworld
 import d3rlpy
-from d3rlpy.algos import IQL, BC, IQLConfig, BCConfig
+from d3rlpy.algos import IQL, BC
 from d3rlpy.datasets import MDPDataset
+from d3rlpy.metrics.scorer import evaluate_on_environment
 from d3rlpy.models.encoders import VectorEncoderFactory
 from pathlib import Path
 import time
-=======
->>>>>>> 338877b2
 import hydra
 from omegaconf import DictConfig, OmegaConf
 import wandb
@@ -24,40 +22,11 @@
 import glob
 from sklearn.preprocessing import StandardScaler
 
-<<<<<<< HEAD
-# Import utility functions
-from trajectory_utils import (
-    RANDOM_SEED,
-    load_tensordict
-)
-
-# Import reward models
-from train_reward_model import SegmentRewardModel
-
-# Import evaluation and rendering utilities
-from utils.eval_utils import (
-    evaluate_policy_manual,
-    custom_evaluate_on_environment
-)
-
-# Import environment utilities
-from utils.env_utils import (
-    MetaWorldEnvCreator,
-    RobomimicEnvCreator
-)
-
-# Import visualization utilities
-from utils.viz import create_video_grid
-
-# Import data utilities
-from utils.data_utils import AttrDict
-=======
 # Import d3rlpy components
 from d3rlpy.dataset import MDPDataset
 from d3rlpy.algos import IQL, DiscreteBC, BC
 from d3rlpy.metrics.scorer import evaluate_on_environment
 from d3rlpy.models.encoders import VectorEncoderFactory
->>>>>>> 338877b2
 
 # Import utility functions
 from trajectory_utils import load_tensordict, RANDOM_SEED
@@ -69,12 +38,35 @@
 from utils.viz import create_video_grid
 from train_reward_model import SegmentRewardModel
 
+# Import evaluation and rendering utilities
+from utils.eval_utils import (
+    evaluate_policy_manual,
+    custom_evaluate_on_environment
+)
+
+# Import environment utilities
+from utils.env_utils import (
+    get_metaworld_env,
+    MetaWorldEnvCreator
+)
+
+# Import visualization utilities
+from utils.viz import create_video_grid
+
+# Import data utilities
+from utils.data_utils import AttrDict
+
+# Import callback utilities
+from utils.callbacks import WandbCallback, CompositeCallback
+
+# Import wandb utilities
+from utils.wandb_utils import log_to_wandb
+
 # Set seed for reproducibility
 torch.manual_seed(RANDOM_SEED)
 np.random.seed(RANDOM_SEED)
 random.seed(RANDOM_SEED)
 
-<<<<<<< HEAD
 def create_mdp_dataset_with_sa_reward(data, reward_model, device, max_segments=1000, batch_size=32):
     """Create MDPDataset from tensordict data using a state-action reward model.
     
@@ -234,13 +226,12 @@
                 
                 # Process in smaller sub-batches if the segment is very large
                 sub_batch_size = 1024  # Memory efficient sub-batch size
-
+                
                 for j in range(0, len(segment_obs), sub_batch_size):
                     sub_obs = segment_obs[j:j+sub_batch_size]
                     sub_actions = segment_actions[j:j+sub_batch_size]
-
-                    # sub_rewards = reward_model(sub_obs, sub_actions).cpu().numpy() # TODO: 
-                    sub_rewards = reward_model.reward_model(sub_obs, sub_actions).cpu().numpy()
+                    
+                    sub_rewards = reward_model(sub_obs, sub_actions).cpu().numpy()
                     segment_rewards.append(sub_rewards)
                 
                 segment_rewards = np.concatenate(segment_rewards)
@@ -283,8 +274,6 @@
     
     return dataset
 
-=======
->>>>>>> 338877b2
 def get_d3rlpy_experiment_path(base_logdir, experiment_name, with_timestamp=True):
     """Find the experiment directory in d3rlpy's logs.
     
@@ -624,34 +613,12 @@
             print(f"Error creating environment: {e}")
             print("Evaluation will be skipped.")
             env = None
-<<<<<<< HEAD
 
     # Initialize algorithm based on the algorithm_name
     print(f"Initializing {algorithm_name.upper()} algorithm...")
-    algo = None
+    
     if algorithm_name.lower() == "iql":
         # Initialize IQL algorithm
-        # TODO: This doesn't work because of version mismatch I think (using d3rlpy 2.8.1)
-        # algo = IQL(
-        #     actor_learning_rate=cfg.model.actor_learning_rate,
-        #     critic_learning_rate=cfg.model.critic_learning_rate,
-        #     batch_size=cfg.model.batch_size,
-        #     gamma=cfg.model.gamma,
-        #     tau=cfg.model.tau,
-        #     n_critics=cfg.model.n_critics,
-        #     expectile=cfg.model.expectile,
-        #     weight_temp=cfg.model.weight_temp,
-        #     encoder_factory=VectorEncoderFactory(cfg.model.encoder_dims),
-        #     use_gpu=torch.cuda.is_available()
-        # )
-        iql_config = IQLConfig(**cfg.iql)
-        algo = iql_config.create()
-=======
-            
-    # Create d3rlpy algorithm
-    print(f"Creating {algorithm_name.upper()} algorithm...")
-    if algorithm_name.lower() == "iql":
-        # Create IQL
         algo = IQL(
             actor_learning_rate=cfg.model.actor_learning_rate,
             critic_learning_rate=cfg.model.critic_learning_rate,
@@ -664,7 +631,6 @@
             encoder_factory=VectorEncoderFactory(cfg.model.encoder_dims),
             use_gpu=torch.cuda.is_available()
         )
->>>>>>> 338877b2
         
     elif algorithm_name.lower() == "bc":
         # Initialize BC algorithm
