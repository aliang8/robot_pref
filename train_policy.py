--- conflicted
+++ resolved
@@ -32,16 +32,10 @@
     custom_evaluate_on_environment
 )
 
-<<<<<<< HEAD
-from env.robomimic_lowdim import RobomimicLowdimWrapper
-import robomimic.utils.file_utils as FileUtils
-import robomimic.utils.obs_utils as ObsUtils
-import robomimic.utils.env_utils as EnvUtils
-=======
 # Import environment utilities
 from utils.env_utils import (
-    get_metaworld_env,
-    MetaWorldEnvCreator
+    MetaWorldEnvCreator,
+    RobomimicEnvCreator
 )
 
 # Import visualization utilities
@@ -55,7 +49,6 @@
 
 # Import wandb utilities
 from utils.wandb_utils import log_to_wandb
->>>>>>> 2a7410cd
 
 # Set seed for reproducibility
 torch.manual_seed(RANDOM_SEED)
@@ -221,12 +214,13 @@
                 
                 # Process in smaller sub-batches if the segment is very large
                 sub_batch_size = 1024  # Memory efficient sub-batch size
-                
+
                 for j in range(0, len(segment_obs), sub_batch_size):
                     sub_obs = segment_obs[j:j+sub_batch_size]
                     sub_actions = segment_actions[j:j+sub_batch_size]
-                    
-                    sub_rewards = reward_model(sub_obs, sub_actions).cpu().numpy()
+
+                    # sub_rewards = reward_model(sub_obs, sub_actions).cpu().numpy() # TODO: 
+                    sub_rewards = reward_model.reward_model(sub_obs, sub_actions).cpu().numpy()
                     segment_rewards.append(sub_rewards)
                 
                 segment_rewards = np.concatenate(segment_rewards)
@@ -269,53 +263,6 @@
     
     return dataset
 
-def get_robomimic_env(
-    data_path,
-    render=True,
-    render_offscreen=True,
-    use_image_obs=True,
-    base_path="/scr/matthewh6/robomimic/robomimic/datasets",
-    seed=42,
-):
-    dataset_name = Path(data_path).stem
-    type, hdf5_type = dataset_name.split("_", 1)
-    task = Path(data_path).parent.stem
-
-    dataset_path = f"{base_path}/{task}/{type}/{hdf5_type}_v15.hdf5"
-    env_meta = FileUtils.get_env_metadata_from_dataset(dataset_path)
-
-    obs_modality_dict = {
-        "low_dim": [
-            "robot0_eef_pos",
-            "robot0_eef_quat",
-            "robot0_gripper_qpos",
-            "robot0_joint_pos",
-            "robot0_joint_vel",
-            "object",
-        ],
-        "rgb": ["agentview_image"],
-    }
-
-    if render_offscreen or use_image_obs:
-        os.environ["MUJOCO_GL"] = "egl"
-
-    ObsUtils.initialize_obs_modality_mapping_from_dict(obs_modality_dict)
-    env = EnvUtils.create_env_from_metadata(
-        env_meta=env_meta,
-        render=render,
-        # only way to not show collision geometry is to enable render_offscreen, which uses a lot of RAM.
-        render_offscreen=render_offscreen,
-        use_image_obs=use_image_obs,
-    )
-
-    env.env.hard_reset = False
-
-    env = RobomimicLowdimWrapper(env)
-    env.seed(seed)
-
-    return env
-
-
 def get_d3rlpy_experiment_path(base_logdir, experiment_name, with_timestamp=True):
     """Find the experiment directory in d3rlpy's logs.
     
@@ -340,173 +287,6 @@
             if item.is_dir():
                 experiment_dirs.append(item)
         
-<<<<<<< HEAD
-        # Add all numerical metrics with prefix
-        for key, value in metrics.items():
-            if isinstance(value, (int, float, np.int64, np.float32, np.float64, np.number)):
-                log_dict[f"{prefix}{key}"] = value
-        
-        # Log histogram for returns if available
-        if "returns" in metrics and isinstance(metrics["returns"], (list, np.ndarray)):
-            wandb.log({f"{prefix}returns_histogram": wandb.Histogram(metrics["returns"])}, step=step)
-        
-        # Log to wandb
-        if log_dict:
-            wandb.log(log_dict, step=step)
-            return True
-    
-    return False
-
-# Keep these functions for backward compatibility but implement them using the unified function
-def log_evaluation_to_wandb(metrics, epoch=None, prefix=""):
-    """Log evaluation metrics to wandb."""
-    return log_to_wandb(metrics, epoch=epoch, prefix=prefix)
-
-def log_training_metrics_to_wandb(training_metrics, prefix="train"):
-    """Log d3rlpy training metrics to wandb."""
-    return log_to_wandb(training_metrics, prefix=prefix)
-
-class MetaWorldEnvCreator:
-    """A picklable environment creator for MetaWorld environments."""
-    
-    def __init__(self, dataset_name):
-        """Initialize the creator with the dataset name."""
-        self.dataset_name = dataset_name
-    
-    def __call__(self):
-        """Create a new environment with a random seed."""
-        # Generate a unique seed each time this function is called
-        unique_seed = int(time.time() * 1000) % 100000 + random.randint(0, 10000)
-        return get_metaworld_env(self.dataset_name, seed=unique_seed)
-    
-class RobomimicEnvCreator:
-    """A picklable environment creator for Robomimic environments."""
-    
-    def __init__(self, data_path):
-        """Initialize the creator with the dataset name."""
-        self.data_path = data_path
-
-    def __call__(self):
-        """Create a new environment with a random seed."""
-        # Generate a unique seed each time this function is called
-        unique_seed = int(time.time() * 1000) % 100000 + random.randint(0, 10000)
-        return get_robomimic_env(self.data_path, seed=unique_seed)
-
-
-class WandbCallback:
-    """Callback for d3rlpy to log metrics to wandb.
-    
-    This callback is designed to capture training metrics that d3rlpy logs
-    during training, including loss values and evaluation scores.
-    """
-    
-    def __init__(self, use_wandb=True, prefix="train"):
-        self.use_wandb = use_wandb
-        self.prefix = prefix
-        self.epoch = 0
-        self.best_eval_metrics = None
-        self.best_eval_epoch = -1
-        # Track metrics across epochs
-        self.training_losses = {}
-        self.current_epoch_metrics = {}
-        self.evaluation_scores = []
-        
-    def __call__(self, algo, epoch, total_step):
-        """Called by d3rlpy at the end of each epoch or update step."""
-        self.epoch = epoch
-        
-        # Basic metrics to track
-        metrics = {
-            "epoch": epoch,
-            "total_step": total_step
-        }
-
-        # Handle both old and new d3rlpy versions
-        logger = getattr(algo, '_active_logger', None)
-        if logger is None and hasattr(algo, '_impl'):
-            logger = getattr(algo._impl, '_active_logger', None)
-        if logger is None:
-            return metrics  # Return early if no logger found
-        
-        # Get metrics from the metrics_buffer
-        if hasattr(logger, '_metrics_buffer'):
-            for name, buffer in logger._metrics_buffer.items():
-                if buffer:  # Check if there are values
-                    # Calculate the mean of accumulated values
-                    mean_value = np.mean(buffer)
-                    metrics[name] = mean_value
-                    
-                    # Store loss metrics separately for tracking over time
-                    if name.endswith('_loss') or name.startswith('loss'):
-                        self.training_losses[name] = self.training_losses.get(name, []) + [mean_value]
-            
-            # Store evaluation scores if present
-            if 'evaluation' in logger._metrics_buffer and logger._metrics_buffer['evaluation']:
-                eval_score = np.mean(logger._metrics_buffer['evaluation'])
-                self.evaluation_scores.append((epoch, eval_score))
-                metrics['evaluation_score'] = eval_score
-                    
-            # Store metrics for this epoch
-            self.current_epoch_metrics = metrics.copy()
-
-        # Log to wandb if enabled
-        if self.use_wandb and wandb.run:
-            log_to_wandb(metrics, epoch=epoch, prefix=self.prefix)
-        
-        return metrics
-    
-    def update_eval_metrics(self, eval_metrics, epoch):
-        """Track the best evaluation metrics so far."""
-        # Check if these are the best metrics so far
-        is_best = False
-        if self.best_eval_metrics is None:
-            is_best = True
-        elif 'mean_return' in eval_metrics and 'mean_return' in self.best_eval_metrics:
-            if eval_metrics['mean_return'] > self.best_eval_metrics['mean_return']:
-                is_best = True
-        
-        # Update best metrics if applicable
-        if is_best:
-            self.best_eval_metrics = eval_metrics.copy()
-            self.best_eval_epoch = epoch
-            
-        # Add a flag for best metrics
-        eval_metrics_with_best = eval_metrics.copy()
-        eval_metrics_with_best['is_best'] = is_best
-        
-        return eval_metrics_with_best
-    
-    def get_training_summary(self):
-        """Get a summary of training losses and metrics."""
-        summary = {
-            "epoch": self.epoch,
-            "best_eval_epoch": self.best_eval_epoch,
-        }
-        
-        # Add latest values of each loss
-        for loss_name, values in self.training_losses.items():
-            if values:
-                summary[f"final_{loss_name}"] = values[-1]
-                summary[f"mean_{loss_name}"] = np.mean(values)
-        
-        # Add latest evaluation score if available
-        if self.evaluation_scores:
-            latest_eval = self.evaluation_scores[-1]
-            summary["final_evaluation_score"] = latest_eval[1]
-        
-        return summary
-
-class CompositeCallback:
-    """A callback that combines multiple callbacks into one."""
-    
-    def __init__(self, callbacks):
-        """Initialize with a list of callbacks.
-        
-        Args:
-            callbacks: List of callback functions/objects to call
-        """
-        self.callbacks = callbacks
-=======
         # If multiple matches, take the most recent one
         if experiment_dirs:
             # Sort by timestamp in directory name (assuming format is name_YYYYMMDD_HHMMSS)
@@ -517,7 +297,6 @@
         experiment_dir = base_path / experiment_name
         if experiment_dir.exists() and experiment_dir.is_dir():
             return experiment_dir
->>>>>>> 2a7410cd
     
     return None
 
@@ -661,19 +440,15 @@
             env_name = "assembly-v2-goal-observable"
             print(f"No environment name specified in config. Using default: {env_name}")
         
-<<<<<<< HEAD
         if "metaworld" in cfg.data.data_path:
             # Create an environment creator that will generate different seeds for each call
             env_creator = MetaWorldEnvCreator(dataset_name)
-        elif "robomimic" in cfg.data.data_path:
+        # elif "robomimic" in cfg.data.data_path:
+        else:
             # Create an environment creator that will generate different seeds for each call
             env_creator = RobomimicEnvCreator(cfg.data.data_path)
-        else:
-            raise ValueError(f"No environment creator found for dataset: {cfg.data.data_path}")
-=======
-        # Create an environment creator
-        env_creator = MetaWorldEnvCreator(env_name)
->>>>>>> 2a7410cd
+        # else:
+        #     raise ValueError(f"No environment creator found for dataset: {cfg.data.data_path}")
         
         # Create one environment to verify it works
         try:
@@ -712,7 +487,6 @@
         
     elif algorithm_name.lower() == "bc":
         # Initialize BC algorithm
-<<<<<<< HEAD
         # TODO: This doesn't work because of version mismatch I think (using d3rlpy 2.8.1)
         # algo = BC(
         #     learning_rate=cfg.model.learning_rate,
@@ -742,14 +516,6 @@
                 for param_group in algo._impl.optim.param_groups:
                     param_group['weight_decay'] = cfg.model.weight_decay
         
-=======
-        algo = BC(
-            learning_rate=cfg.model.learning_rate,
-            batch_size=cfg.model.batch_size,
-            encoder_factory=VectorEncoderFactory(cfg.model.encoder_dims),
-            use_gpu=torch.cuda.is_available()
-        )
->>>>>>> 2a7410cd
     else:
         raise ValueError(f"Unsupported algorithm: {algorithm_name}")
     
