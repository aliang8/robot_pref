--- conflicted
+++ resolved
@@ -25,33 +25,7 @@
     compute_dtw_distance,
 )
 
-<<<<<<< HEAD
-
-# Define compute_dtw_distance locally to avoid import issues
-def compute_dtw_distance(query_segment, reference_segment):
-    """Compute DTW distance between two segments."""
-    try:
-        # Convert to numpy for dtw
-        query = query_segment.cpu().numpy()
-        reference = reference_segment.cpu().numpy()
-
-        # Use the custom DTW implementation
-        cost, _, _ = dtw.get_single_match(query, reference)
-
-        # Check if the cost is finite
-        if not np.isfinite(cost):
-            # Fall back to a simpler distance metric
-            cost = np.mean((query.mean(0) - reference.mean(0)) ** 2)
-    except Exception as e:
-        # Fall back to a simpler distance metric
-        query = query_segment.cpu().numpy()
-        reference = reference_segment.cpu().numpy()
-        cost = np.mean((query.mean(0) - reference.mean(0)) ** 2)
-
-    return cost
-=======
 # Note: We'll set random seeds inside the main function using the config value
->>>>>>> 3c860cd9
 
 
 def find_top_matches(query_segment, all_segments, top_k=5, exclude_self=True):
@@ -74,68 +48,7 @@
 
     return top_indices, top_distances
 
-<<<<<<< HEAD
-
-def compute_eef_position_ranges(data_paths):
-    """Compute the global min and max ranges for EEF positions across all datasets.
-
-    Args:
-        data_paths: List of paths to dataset files
-
-    Returns:
-        tuple: (x_min, x_max, y_min, y_max, z_min, z_max) for consistent visualization
-    """
-    all_mins = []
-    all_maxs = []
-
-    print("Computing global EEF position ranges for consistent visualization...")
-
-    for data_path in data_paths:
-        # Load data
-        data = load_tensordict(data_path)
-
-        # Extract EEF positions
-        eef_positions = data["obs"][:, :3].cpu().numpy()
-
-        # Remove NaN values
-        eef_positions = eef_positions[~np.isnan(eef_positions).any(axis=1)]
-
-        # Compute min and max
-        min_vals = np.min(eef_positions, axis=0)
-        max_vals = np.max(eef_positions, axis=0)
-
-        all_mins.append(min_vals)
-        all_maxs.append(max_vals)
-
-    # Get global min and max across all datasets
-    global_min = np.min(all_mins, axis=0)
-    global_max = np.max(all_maxs, axis=0)
-
-    # Add padding for better visualization
-    padding = 0.1
-    range_vals = global_max - global_min
-
-    # Add padding
-    global_min -= padding * range_vals
-    global_max += padding * range_vals
-
-    x_min, y_min, z_min = global_min
-    x_max, y_max, z_max = global_max
-
-    print(f"Global EEF position ranges:")
-    print(f"  X range: [{x_min:.4f}, {x_max:.4f}]")
-    print(f"  Y range: [{y_min:.4f}, {y_max:.4f}]")
-    print(f"  Z range: [{z_min:.4f}, {z_max:.4f}]")
-
-    return x_min, x_max, y_min, y_max, z_min, z_max
-
-
-def create_eef_trajectory_animation(
-    eef_positions, start_idx, end_idx, title=None, global_ranges=None
-):
-=======
 def create_eef_trajectory_animation(eef_positions, start_idx, end_idx, title=None, global_ranges=None):
->>>>>>> 3c860cd9
     """Create a 3D animation of EEF trajectory for visualization.
 
     Args:
@@ -525,72 +438,6 @@
         )
         print(f"Saved comparison video to {output_file}")
 
-<<<<<<< HEAD
-
-def main():
-    parser = argparse.ArgumentParser(
-        description="Find similar EEF trajectory segments using DTW"
-    )
-    parser.add_argument(
-        "--data_paths",
-        nargs="+",
-        default=DEFAULT_DATA_PATHS,
-        help="Paths to the PT files containing trajectory data",
-    )
-    parser.add_argument(
-        "--segment_length", type=int, default=20, help="Length of segments (H)"
-    )
-    parser.add_argument(
-        "--samples_per_dataset",
-        type=int,
-        default=200,
-        help="Number of segments to sample from each dataset",
-    )
-    parser.add_argument(
-        "--top_k", type=int, default=5, help="Number of top matches to find"
-    )
-    parser.add_argument(
-        "--output_dir",
-        type=str,
-        default="eef_segment_matches",
-        help="Directory to save output files",
-    )
-    parser.add_argument(
-        "--query_index",
-        type=int,
-        default=None,
-        help="Index of the segment to use as query (random if not specified)",
-    )
-    parser.add_argument(
-        "--use_shared_ranges",
-        action="store_true",
-        help="Use shared ranges across all visualizations",
-    )
-    args = parser.parse_args()
-
-    # Create output directory
-    os.makedirs(args.output_dir, exist_ok=True)
-
-    # Parameters
-    H = args.segment_length
-    top_k = args.top_k
-
-    print("\n" + "=" * 50)
-    print(f"Finding similar EEF trajectory segments with parameters:")
-    print(f"  Data paths: {args.data_paths}")
-    print(f"  Segment size (H): {H}")
-    print(f"  Samples per dataset: {args.samples_per_dataset}")
-    print(f"  Top-k matches: {top_k}")
-    print(f"  Random seed: {RANDOM_SEED}")
-    print(f"  Use shared ranges: {args.use_shared_ranges}")
-    print("=" * 50 + "\n")
-
-    # Compute global EEF position ranges if needed
-    global_ranges = None
-    if args.use_shared_ranges:
-        global_ranges = compute_eef_position_ranges(args.data_paths)
-
-=======
 @hydra.main(config_path="config", config_name="eef_segment_matching", version_base=None)
 def main(cfg: DictConfig):
     """Run end-effector segment matching with Hydra configuration."""
@@ -647,7 +494,6 @@
     if use_shared_ranges:
         global_ranges = compute_eef_position_ranges(data_paths)
     
->>>>>>> 3c860cd9
     # Lists to store data from all datasets
     all_eef_positions = []
     all_episode_ids = []
@@ -657,15 +503,8 @@
     # Load and process each dataset
     for dataset_idx, data_path in enumerate(data_paths):
         dataset_name = Path(data_path).stem
-<<<<<<< HEAD
-        print(
-            f"\nProcessing dataset {dataset_idx + 1}/{len(args.data_paths)}: {dataset_name}"
-        )
-
-=======
         print(f"\nProcessing dataset {dataset_idx+1}/{len(data_paths)}: {dataset_name}")
         
->>>>>>> 3c860cd9
         # Load data
         print("Loading tensordict data...")
         data = load_tensordict(data_path)
@@ -678,16 +517,11 @@
 
         # Create segments
         print("\nCreating segments...")
-<<<<<<< HEAD
-        segments, segment_indices = extract_eef_trajectories(
-            data, segment_length=H, max_segments=args.samples_per_dataset
-=======
         segments, segment_indices, _ = extract_eef_trajectories(
             data, 
             segment_length=segment_length,
             max_segments=samples_per_dataset,
             use_relative_differences=False
->>>>>>> 3c860cd9
         )
 
         # Append to combined data
@@ -699,23 +533,6 @@
 
         # Save dataset segments for later use
         print(f"\nSaving processed segments for {dataset_name}...")
-<<<<<<< HEAD
-        os.makedirs(f"{args.output_dir}/segments", exist_ok=True)
-        with open(f"{args.output_dir}/segments/segments_{dataset_name}.pkl", "wb") as f:
-            pickle.dump(
-                {
-                    "segments": segments,
-                    "segment_indices": segment_indices,
-                    "dataset_name": dataset_name,
-                    "dataset_idx": dataset_idx,
-                },
-                f,
-            )
-        print(
-            f"Saved {len(segments)} segments to {args.output_dir}/segments/segments_{dataset_name}.pkl"
-        )
-
-=======
         os.makedirs(f"{output_dir}/segments", exist_ok=True)
         with open(f"{output_dir}/segments/segments_{dataset_name}.pkl", 'wb') as f:
             pickle.dump({
@@ -726,7 +543,6 @@
             }, f)
         print(f"Saved {len(segments)} segments to {output_dir}/segments/segments_{dataset_name}.pkl")
     
->>>>>>> 3c860cd9
     # Combine data from all datasets
     eef_positions = torch.cat(all_eef_positions, dim=0)
     episode_ids = torch.cat(all_episode_ids, dim=0)
@@ -739,13 +555,8 @@
         # Combine images from all datasets
         all_images = [data["image"] for data in all_data]
         combined_data["image"] = torch.cat(all_images, dim=0)
-<<<<<<< HEAD
-
-    print(f"\nCombined data from {len(args.data_paths)} datasets:")
-=======
     
     print(f"\nCombined data from {len(data_paths)} datasets:")
->>>>>>> 3c860cd9
     print(f"  Total positions: {len(eef_positions)}")
     print(f"  Total unique episodes: {len(torch.unique(episode_ids))}")
     if "image" in combined_data:
@@ -754,13 +565,8 @@
     # Load all segments
     all_segments = []
     all_segment_indices = []
-<<<<<<< HEAD
-
-    segment_files = list(Path(f"{args.output_dir}/segments").glob("segments_*.pkl"))
-=======
     
     segment_files = list(Path(f"{output_dir}/segments").glob("segments_*.pkl"))
->>>>>>> 3c860cd9
     print(f"\nLoading {len(segment_files)} segment files...")
 
     for segment_file in segment_files:
@@ -775,64 +581,6 @@
         )
 
     print(f"\nTotal number of segments: {len(all_segments)}")
-<<<<<<< HEAD
-
-    # Select query segment
-    if args.query_index is None:
-        query_idx = random.randint(0, len(all_segments) - 1)
-    else:
-        query_idx = args.query_index
-
-    print(f"\nUsing segment {query_idx} as query")
-    query_segment = all_segments[query_idx]
-    query_indices = all_segment_indices[query_idx]
-
-    # Find top matches
-    print(f"\nFinding top {top_k} matches for query segment...")
-    top_indices, top_distances = find_top_matches(
-        query_segment, all_segments, top_k=top_k
-    )
-
-    # Get segment indices for top matches
-    top_match_indices = [all_segment_indices[i] for i in top_indices]
-
-    # Visualize query and matches
-    print("\nVisualizing query segment and top matches...")
-    output_video = f"{args.output_dir}/eef_segment_matches_query{query_idx}.mp4"
-    visualize_query_and_matches(
-        eef_positions,
-        query_indices,
-        top_match_indices,
-        top_distances,
-        dataset_indicators,
-        output_file=output_video,
-        data=combined_data,
-        global_ranges=global_ranges,
-    )
-
-    # Save results
-    print("\nSaving match results...")
-    match_results = {
-        "query_idx": query_idx,
-        "query_segment": query_segment.cpu(),
-        "query_indices": query_indices,
-        "top_indices": top_indices,
-        "top_distances": top_distances,
-        "top_match_indices": top_match_indices,
-        "dataset_indicators": dataset_indicators,
-        "global_ranges": global_ranges,
-    }
-    with open(f"{args.output_dir}/eef_match_results_query{query_idx}.pkl", "wb") as f:
-        pickle.dump(match_results, f)
-
-    print(
-        f"\nResults saved to {args.output_dir}/eef_match_results_query{query_idx}.pkl"
-    )
-    print(f"Video saved to {output_video}")
-    print("\nProcessing complete!")
-    print("=" * 50)
-
-=======
     
     # Determine query indices to process
     query_idxs_to_process = []
@@ -913,7 +661,6 @@
     print(f"Processed {len(all_match_results)} query segments")
     
     return all_match_results
->>>>>>> 3c860cd9
 
 if __name__ == "__main__":
     main()