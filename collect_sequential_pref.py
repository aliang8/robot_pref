import torch
import numpy as np
import os
import random
import pickle
import argparse
import itertools
import sys
from pathlib import Path
from tqdm import tqdm
import matplotlib.pyplot as plt
from matplotlib.colors import to_rgba
import matplotlib.gridspec as gridspec
from mpl_toolkits.mplot3d import Axes3D
import time
import hydra
from omegaconf import DictConfig, OmegaConf
import matplotlib.animation as animation

# For running in interactive environments
is_notebook = 'ipykernel' in sys.modules
if is_notebook:
    from tqdm.notebook import tqdm
else:
    from tqdm import tqdm

# Import utility functions
from trajectory_utils import (
    DEFAULT_DATA_PATHS,
    RANDOM_SEED,
    load_tensordict,
    load_preprocessed_segments,
    compute_dtw_distance_matrix
)

# Import clustering functions
from eef_clustering import (
    extract_eef_trajectories,
    compute_dtw_distance,
    perform_hierarchical_clustering
)

# Import models from the modular structure
from models.reward_models import RewardModel, EnsembleRewardModel

# Import utility functions from the modular structure
from utils.dataset_utils import PreferenceDataset, bradley_terry_loss
from utils.training_utils import train_model
from utils.active_learning_utils import (
    compute_uncertainty_scores, 
    select_uncertain_pairs,
    select_active_preference_query,
    select_uncertain_pairs_comprehensive
)

# Import seed utility
from utils.seed_utils import set_seed

def get_reward_based_preference(data, segment1, segment2):
    """Determine ground truth preference based on cumulative reward.
    
    Args:
        data: TensorDict with observations and rewards
        segment1: (start_idx1, end_idx1) for first segment
        segment2: (start_idx2, end_idx2) for second segment
        
    Returns:
        int: 1 if segment1 has higher reward, 2 if segment2 has higher reward, 0 if equal
    """
    if "reward" not in data:
        print("WARNING: No reward data found, cannot determine ground truth preference")
        return None
    
    # Extract segment information
    start_idx1, end_idx1 = segment1
    start_idx2, end_idx2 = segment2
    
    # Get rewards - ensure they're on CPU
    rewards = data["reward"].cpu()
    
    # Calculate cumulative reward for each segment
    reward1 = rewards[start_idx1:end_idx1+1].sum().item()
    reward2 = rewards[start_idx2:end_idx2+1].sum().item()
    
    # Determine preference
    if abs(reward1 - reward2) < 1e-6:  # Small epsilon for float comparison
        return 0  # Equal rewards
    elif reward1 > reward2:
        return 1  # First segment preferred
    else:
        return 2  # Second segment preferred

def extract_segments(data, segment_length=20, max_segments=None, use_relative_differences=False):
    """Extract segments from the data.
    
    Args:
        data: TensorDict with observations and episode IDs
        segment_length: Length of segments to extract
        max_segments: Maximum number of segments to extract
        use_relative_differences: If True, extract frame-to-frame differences
        
    Returns:
        segments: List of trajectory segments
        segment_indices: List of (start_idx, end_idx) for each segment
        original_segments: List of original position segments
    """
    print(f"Extracting segments with length {segment_length}...")
    
    # Reuse the extract_eef_trajectories function from eef_clustering.py
    segments, segment_indices, original_segments = extract_eef_trajectories(
        data, 
        segment_length=segment_length, 
        max_segments=max_segments,
        use_relative_differences=use_relative_differences
    )
    
    print(f"Extracted {len(segments)} segments")
    return segments, segment_indices, original_segments

def find_similar_segments(segments, query_idx, k=5, distance_matrix=None):
    """Find the k most similar segments to the query segment.
    
    Args:
        segments: List of trajectory segments
        query_idx: Index of the query segment
        k: Number of similar segments to find
        distance_matrix: Pre-computed distance matrix (optional)
        
    Returns:
        list: Indices of the k most similar segments
    """
    n_segments = len(segments)
    
    # Compute distance matrix if not provided
    if distance_matrix is None:
        print("Computing distance matrix...")
        distance_matrix = np.zeros((n_segments, n_segments))
        
        for i in tqdm(range(n_segments)):
            for j in range(i+1, n_segments):
                # Use the DTW distance function from eef_clustering.py
                distance = compute_dtw_distance(segments[i], segments[j])
                distance_matrix[i, j] = distance
                distance_matrix[j, i] = distance
    
    # Get distances from query segment to all other segments
    distances = distance_matrix[query_idx].copy()
    
    # Set distance to self to infinity to exclude it
    distances[query_idx] = float('inf')
    
    # Find k segments with smallest distances
    similar_indices = np.argsort(distances)[:k]
    
    return similar_indices.tolist()

def train_reward_model_from_preferences(preferences, segment_indices, data, device, 
                                       state_dim, action_dim, hidden_dims=[256, 256],
                                       num_epochs=20, use_ensemble=False, num_models=5,
                                       cfg=None):
    """Train a reward model from collected preferences.
    
    Args:
        preferences: List of (i, j, pref) preference tuples
        segment_indices: List of (start_idx, end_idx) for each segment
        data: TensorDict with observations and actions
        device: Device to run training on
        state_dim: Dimension of state space
        action_dim: Dimension of action space
        hidden_dims: Hidden dimensions for the model
        num_epochs: Number of epochs to train
        use_ensemble: Whether to train an ensemble of models
        num_models: Number of models in the ensemble
        
    Returns:
        Trained reward model (either RewardModel or EnsembleRewardModel)
    """
    print(f"Training {'ensemble' if use_ensemble else 'single'} reward model on {len(preferences)} preferences...")
    
    # Create segment pairs and preferences for training
    segment_pairs = [(i, j) for i, j, _ in preferences]
    preference_labels = [pref for _, _, pref in preferences]
    
    # Create dataset
    from torch.utils.data import Dataset, DataLoader, random_split
    
    # Create a preference dataset
    dataset = PreferenceDataset(data, segment_pairs, segment_indices, preference_labels)
    
    # Create train/val split
    train_size = int(0.8 * len(dataset))
    val_size = len(dataset) - train_size
    
    train_dataset, val_dataset = random_split(
        dataset, 
        [train_size, val_size],
        generator=torch.Generator().manual_seed(42)
    )
    
    train_loader = DataLoader(train_dataset, batch_size=32, shuffle=True)
    val_loader = DataLoader(val_dataset, batch_size=32)
    
    if use_ensemble:
<<<<<<< HEAD
        # Train an ensemble of models using the new utility function
        model = train_model(
            state_dim,
            action_dim,
            segment_pairs,
            segment_indices,
            preference_labels,
            data,
            device,
            num_models=num_models,
            hidden_dims=hidden_dims,
            num_epochs=num_epochs,
=======
        # Initialize ensemble model
        model = EnsembleRewardModel(state_dim, action_dim, hidden_dims, num_models=num_models)
        
        # Use the training_utils function
        from utils.training_utils import train_model
        model, _, _ = train_model(
            model, 
            train_loader, 
            val_loader, 
            device, 
            num_epochs=num_epochs, 
            lr=1e-4 if cfg is None or not hasattr(cfg, 'model') else cfg.model.lr,
>>>>>>> 7c6bd114
            is_ensemble=True
        )
    else:
        # Train a single model
        model = RewardModel(state_dim, action_dim, hidden_dims)
        
        # Use the train_reward_model from utils.training_utils
        from utils.training_utils import train_model
        model, _, _ = train_model(
            model, 
            train_loader, 
            val_loader, 
            device, 
            num_epochs=num_epochs, 
            lr=1e-4 if cfg is None or not hasattr(cfg, 'model') else cfg.model.lr,
            is_ensemble=False
        )
    
    return model

def collect_sequential_preferences(data, segments, segment_indices, n_queries=100, k_augment=5, 
                                 use_ground_truth=True, distance_matrix=None, 
                                 device=None, cfg=None):
    """Collect sequential preferences with similarity-based augmentation.
    
    Args:
        data: TensorDict with observations and rewards
        segments: List of trajectory segments
        segment_indices: List of (start_idx, end_idx) for each segment
        n_queries: Number of preference queries to collect
        k_augment: Number of similar segments to use for augmentation
        use_ground_truth: If True, use ground truth rewards for preferences
        distance_matrix: Pre-computed distance matrix (optional)
        active_selection: If True, use active learning to select queries
        uncertainty_method: Method for uncertainty estimation ("entropy", "disagreement", "random")
        reward_model_path: Path to pre-trained reward model for active selection
        device: Device to run computation on
        retrain_interval: How often to retrain the model (in number of preferences)
        
    Returns:
        tuple: (all_preferences, distance_matrix, similar_segments_info)
            all_preferences: List of collected preferences [(i, j, pref), ...]
            distance_matrix: Computed or provided distance matrix
            similar_segments_info: List of dictionaries with info about similar segments for each preference
    """
    n_segments = len(segments)
    print(f"Collecting {n_queries} sequential preferences with k={k_augment} augmentations each...")
    
    # Check if we have enough segments
    if n_segments < 2:
        raise ValueError(f"Need at least 2 segments, but only found {n_segments}")
    
    # Check if we have reward data for ground truth
    if use_ground_truth and "reward" not in data:
        raise ValueError("Ground truth preferences requested but no reward data found")
    
    # Compute distance matrix for finding similar segments if not provided
    if distance_matrix is None:
        print("Computing distance matrix for similarity search...")
        # Use the compute_dtw_distance_matrix function from trajectory_utils
        distance_matrix, _ = compute_dtw_distance_matrix(segments)
    else:
        print("Using provided distance matrix")
    
    # Get active learning parameters from config
    active_learning_enabled = False
    uncertainty_method = "entropy"
    reward_model_path = None
    retrain_interval = 10
    
    if cfg and hasattr(cfg, 'active_learning'):
        active_learning_enabled = getattr(cfg.active_learning, 'enabled', False)
        uncertainty_method = getattr(cfg.active_learning, 'uncertainty_method', "entropy")
        reward_model_path = getattr(cfg.active_learning, 'reward_model_path', None)
        retrain_interval = getattr(cfg.active_learning, 'retrain_interval', 10)
    
    # Initialize reward model for active selection if requested
    reward_model = None
    if active_learning_enabled:
        if device is None:
            device = torch.device("cuda" if torch.cuda.is_available() else "cpu")
        
        # Get observation and action dimensions for model initialization
        obs_key = "obs" if "obs" in data else "state"
        state_dim = data[obs_key].shape[1]
        action_dim = data["action"].shape[1]
        
        # Determine if we should use an ensemble
        use_ensemble = uncertainty_method == "disagreement"
        num_models = cfg.active_learning.num_models if cfg and hasattr(cfg, 'active_learning') else 5
        
        if reward_model_path:
            print(f"Loading initial reward model from {reward_model_path} for active selection")
            
            # Load the reward model based on uncertainty method
            if use_ensemble:
                reward_model = EnsembleRewardModel(state_dim, action_dim, num_models=num_models)
                # TODO: Implement proper loading of ensemble model if needed
                print("Warning: Loading ensemble models from file not implemented. Initializing new ensemble.")
            else:
                reward_model = RewardModel(state_dim, action_dim)
                reward_model.load_state_dict(torch.load(reward_model_path, map_location=device))
            
            reward_model = reward_model.to(device)
            reward_model.eval()
        else:
            print(f"No reward model provided. Will train from scratch after collecting initial preferences.")
    
    # Collect preferences
    preferences = []
    augmented_preferences = []
    similar_segments_info = []  # Store info about similar segments for visualization
    
    # Keep track of compared pairs to avoid duplicates
    compared_pairs = set()
    
    # For active learning, we need an initial set of preferences before training the model
    initial_size = cfg.active_learning.initial_size if cfg and hasattr(cfg, 'active_learning') else retrain_interval
    initial_random_queries = min(initial_size, n_queries) if active_learning_enabled else 0
    
    with tqdm(total=n_queries, desc="Collecting preferences") as pbar:
        while len(preferences) < n_queries:
            # Determine if we should use active selection for this query
            use_active = active_learning_enabled and len(preferences) >= initial_random_queries and reward_model is not None
            
            # Select segment pair based on active selection or random sampling
            if use_active:
                # Get the number of candidates to consider
                n_candidates = 100
                use_random_sampling = True
                
                # Extract configuration parameters if available
                if cfg and hasattr(cfg, 'active_learning'):
                    if hasattr(cfg.active_learning, 'n_candidates'):
                        n_candidates = cfg.active_learning.n_candidates
                    if hasattr(cfg.active_learning, 'use_random_sampling'):
                        use_random_sampling = cfg.active_learning.use_random_sampling
                
                # Use the unified function for active selection
                ranked_pairs = select_uncertain_pairs_comprehensive(
                    reward_model,
                    segments,
                    segment_indices,
                    data,
                    device,
                    uncertainty_method=uncertainty_method,
                    max_pairs=1,
                    use_random_candidate_sampling=use_random_sampling,
                    n_candidates=n_candidates
                )
                
                # Get the most uncertain pair
                if ranked_pairs:
                    i, j = ranked_pairs[0]
                else:
                    # Fallback to random selection if no pairs were selected
                    i, j = random.sample(range(n_segments), 2)
            else:
                # Sample two different random segments
                i, j = random.sample(range(n_segments), 2)
            
            # Skip if this pair has already been compared
            if (i, j) in compared_pairs or (j, i) in compared_pairs:
                continue
            
            # Mark this pair as compared
            compared_pairs.add((i, j))
            
            # Get segment indices
            seg_i = segment_indices[i]
            seg_j = segment_indices[j]
            
            # Determine preference (either from user or ground truth)
            if use_ground_truth:
                pref = get_reward_based_preference(data, seg_i, seg_j)
                
                # Skip if no clear preference
                if pref == 0 or pref is None:
                    continue
            else:
                # For future implementation: collect user preference here
                # For now, just use ground truth
                pref = get_reward_based_preference(data, seg_i, seg_j)
                
                # Skip if no clear preference
                if pref == 0 or pref is None:
                    continue
            
            # Add preference to collected preferences
            preferences.append((i, j, pref))
            pbar.update(1)
            
            # Initialize similar segments info for this preference
            similar_info = {
                'original_preference': (i, j, pref),
                'similar_to_i': [],
                'similar_to_j': [],
                'augmented_preferences': []  # Track which augmentations belong to this preference
            }
            
            # Augment preferences based on similarity
            if k_augment > 0:
                # If segment i is preferred
                if pref == 1:
                    # Find segments similar to segment i
                    similar_to_i = find_similar_segments(segments, i, k=k_augment, distance_matrix=distance_matrix)
                    similar_info['similar_to_i'] = similar_to_i
                    
                    # All segments similar to i are also preferred over j
                    for sim_idx in similar_to_i:
                        aug_pref = (sim_idx, j, 1)
                        augmented_preferences.append(aug_pref)
                        similar_info['augmented_preferences'].append(aug_pref)
                    
                    # Find segments similar to segment j
                    similar_to_j = find_similar_segments(segments, j, k=k_augment, distance_matrix=distance_matrix)
                    similar_info['similar_to_j'] = similar_to_j
                    
                    # Segment i is preferred over all segments similar to j
                    for sim_idx in similar_to_j:
                        aug_pref = (i, sim_idx, 1)
                        augmented_preferences.append(aug_pref)
                        similar_info['augmented_preferences'].append(aug_pref)
                
                # If segment j is preferred
                elif pref == 2:
                    # Find segments similar to segment j
                    similar_to_j = find_similar_segments(segments, j, k=k_augment, distance_matrix=distance_matrix)
                    similar_info['similar_to_j'] = similar_to_j
                    
                    # All segments similar to j are also preferred over i
                    for sim_idx in similar_to_j:
                        aug_pref = (i, sim_idx, 2)
                        augmented_preferences.append(aug_pref)
                        similar_info['augmented_preferences'].append(aug_pref)
                    
                    # Find segments similar to segment i
                    similar_to_i = find_similar_segments(segments, i, k=k_augment, distance_matrix=distance_matrix)
                    similar_info['similar_to_i'] = similar_to_i
                    
                    # Segment j is preferred over all segments similar to i
                    for sim_idx in similar_to_i:
                        aug_pref = (sim_idx, j, 2)
                        augmented_preferences.append(aug_pref)
                        similar_info['augmented_preferences'].append(aug_pref)
            
            # Store similar segments info
            similar_segments_info.append(similar_info)
            
            # Retrain the reward model periodically if using active selection
            if active_learning_enabled and len(preferences) % retrain_interval == 0:
                print(f"\nRetraining reward model with {len(preferences)} preferences...")
                
                # Get observation and action dimensions
                obs_key = "obs" if "obs" in data else "state"
                state_dim = data[obs_key].shape[1]
                action_dim = data["action"].shape[1]
                
                # Train a new model using all collected preferences
                use_ensemble = uncertainty_method == "disagreement"
                num_models = 5 if use_ensemble else 1
                
                # Train the model
                reward_model = train_reward_model_from_preferences(
                    preferences,
                    segment_indices,
                    data,
                    device,
                    state_dim,
                    action_dim,
                    hidden_dims=cfg.model.hidden_dims if hasattr(cfg, 'model') else [256, 256],
                    num_epochs=cfg.training.num_epochs if hasattr(cfg, 'training') else 10,
                    use_ensemble=use_ensemble,
                    num_models=num_models,
                    cfg=cfg
                )
                
                # Make sure the model is in evaluation mode
                reward_model.eval()
    
    print(f"Collected {len(preferences)} direct preferences")
    print(f"Generated {len(augmented_preferences)} augmented preferences")
    
    # Combine direct and augmented preferences
    all_preferences = preferences + augmented_preferences
    
    return all_preferences, distance_matrix, similar_segments_info

def verify_augmented_preferences(data, segment_indices, preferences, augmented_preferences):
    """Verify augmented preferences against ground truth.
    
    Args:
        data: TensorDict with observations and rewards
        segment_indices: List of (start_idx, end_idx) for each segment
        preferences: List of direct preferences [(i, j, pref), ...]
        augmented_preferences: List of augmented preferences [(i, j, pref), ...]
        
    Returns:
        dict: Statistics about augmented preference accuracy
    """
    if "reward" not in data:
        print("WARNING: No reward data found, cannot verify augmented preferences")
        return None
    
    print("Verifying augmented preferences against ground truth...")
    
    # Statistics
    stats = {
        'total': len(augmented_preferences),
        'correct': 0,
        'incorrect': 0,
        'equal': 0,
        'accuracy': 0.0
    }
    
    # Check each augmented preference
    for i, j, pref in tqdm(augmented_preferences, desc="Verifying"):
        # Get segment indices
        seg_i = segment_indices[i]
        seg_j = segment_indices[j]
        
        # Get ground truth preference
        gt_pref = get_reward_based_preference(data, seg_i, seg_j)
        
        if gt_pref is None:
            continue
        
        if gt_pref == 0:
            stats['equal'] += 1
        elif gt_pref == pref:
            stats['correct'] += 1
        else:
            stats['incorrect'] += 1
    
    # Calculate accuracy
    comparable = stats['correct'] + stats['incorrect']
    if comparable > 0:
        stats['accuracy'] = stats['correct'] / comparable
    
    print(f"Augmentation accuracy: {stats['accuracy']:.2%} ({stats['correct']}/{comparable} comparable pairs)")
    print(f"Equal preferences: {stats['equal']}")
    
    return stats

def create_preference_dataset(data, segment_indices, preferences, output_file):
    """Create a dataset for training a reward model from preferences.
    
    Args:
        data: TensorDict with observations
        segment_indices: List of (start_idx, end_idx) for each segment
        preferences: List of (i, j, pref) preference tuples
        output_file: Path to save the dataset
        
    Returns:
        dict: Preference dataset with segments and labels
    """
    print(f"Creating preference dataset at {output_file}")
    
    # Extract segment pairs and preferences
    segment_pairs = []
    preference_labels = []
    
    for i, j, pref in preferences:
        segment_pairs.append((i, j))
        preference_labels.append(pref)
    
    # Convert lists to tensors for better compatibility
    segment_indices_tensor = torch.tensor(segment_indices)
    segment_pairs_tensor = torch.tensor(segment_pairs)
    preference_labels_tensor = torch.tensor(preference_labels)
    
    # Create compact data representation with only necessary fields
    compact_data = {}
    essential_fields = ['obs', 'action', 'episode', 'reward']
    
    print("Creating compact data copy with only essential fields...")
    for field in essential_fields:
        if field in data:
            print(f"Including field: {field}")
            # Clone to avoid modifying original data and ensure it's on CPU
            compact_data[field] = data[field].clone().cpu() if isinstance(data[field], torch.Tensor) else data[field]
    
    # Create metadata
    metadata = {
        'source_file': data.get('_source_path', 'unknown'),
        'n_segments': len(segment_indices),
        'n_pairs': len(preference_labels),
        'n_direct_pairs': len(preferences) - len(preference_labels),
        'n_augmented_pairs': len(preference_labels) - len(preferences),
        'creation_date': time.strftime("%Y-%m-%d %H:%M:%S"),
        'included_fields': list(compact_data.keys())
    }
    
    # Create standardized dataset structure
    preference_dataset = {
        'data': compact_data,                        # Essential tensor data
        'segment_indices': segment_indices_tensor,   # Indices for segments
        'segment_pairs': segment_pairs_tensor,       # Pairs for preference learning 
        'preference_labels': preference_labels_tensor,  # Preference labels (1=first preferred, 2=second)
        'metadata': metadata
    }
    
    # Create directory if needed
    os.makedirs(os.path.dirname(output_file), exist_ok=True)
    
    # Save dataset directly
    print(f"Saving preference dataset to {output_file} with {len(preference_labels)} preferences")
    torch.save(preference_dataset, output_file)
    print(f"Successfully saved preference dataset with included fields: {list(compact_data.keys())}")
    
    return preference_dataset

def create_grid_video(images, segments_info, output_file, title=None, grid_size=None):
    """Create a grid video showing multiple segments at once.
    
    Args:
        images: Tensor of all observation images
        segments_info: List of dicts with keys 'indices', 'title', 'is_preferred', 'border_color', 'verdict'
        output_file: Path to save the output video
        title: Optional title for the video
        grid_size: Optional tuple (rows, cols) specifying the grid layout
        
    Returns:
        str: Path to the saved video
    """
    # Calculate grid dimensions
    n_segments = len(segments_info)
    
    if grid_size is None:
        # Auto-calculate grid size
        grid_size = int(np.ceil(np.sqrt(n_segments)))
        rows = grid_size
        cols = grid_size
    else:
        # Use provided grid size
        rows, cols = grid_size
    
    # Extract image sequences for all segments
    sequences = []
    max_length = 0
    
    for segment in segments_info:
        start, end = segment['indices']
        seq = images[start:end+1]
        sequences.append(seq)
        max_length = max(max_length, len(seq))
    
    # Create figure for video
    fig = plt.figure(figsize=(cols*4, rows*4))
    gs = gridspec.GridSpec(rows, cols, figure=fig)
    
    # Define colors for preferred and non-preferred segments
    preferred_color = 'green'
    non_preferred_color = 'red'
    
    # Set up subplots for each segment
    axes = []
    img_objects = []
    
    for i, (segment, seq) in enumerate(zip(segments_info, sequences)):
        row = i // cols
        col = i % cols
        
        # Create subplot
        ax = fig.add_subplot(gs[row, col])
        axes.append(ax)
        
        # Set title with verdict if available
        title_text = segment['title']
        if 'verdict' in segment and segment['verdict']:
            title_text = f"{title_text} {segment['verdict']}"
        ax.set_title(title_text)
        
        # Set up initial image
        img = ax.imshow(seq[0])
        img_objects.append(img)
        
        # Turn off axis ticks
        ax.set_xticks([])
        ax.set_yticks([])
        
        # Set border color based on preference
        border_color = segment['border_color']
        if border_color is None:
            border_color = preferred_color if segment['is_preferred'] else non_preferred_color
            
        for spine in ax.spines.values():
            spine.set_edgecolor(border_color)
            spine.set_linewidth(3)
            spine.set_visible(True)
    
    # Add a global title
    if title:
        suptitle = fig.suptitle(f"{title} - Frame: 0", fontsize=16)
    else:
        suptitle = fig.suptitle(f"Frame: 0", fontsize=16)
    
    # Adjust layout
    plt.tight_layout(rect=[0, 0.03, 1, 0.95])
    
    # Function to update the figure for animation
    def update(frame):
        updated_artists = [suptitle]
        
        # Update frame counter in title
        if title:
            suptitle.set_text(f"{title} - Frame: {frame}")
        else:
            suptitle.set_text(f"Frame: {frame}")
        
        # Update each image
        for i, (img, seq) in enumerate(zip(img_objects, sequences)):
            if frame < len(seq):
                img.set_array(seq[frame])
            updated_artists.append(img)
        
        return updated_artists
    
    # Create animation
    anim = animation.FuncAnimation(fig, update, frames=max_length, interval=100, blit=True)
    
    # Save as video file
    try:
        writer = animation.FFMpegWriter(fps=5, metadata=dict(artist='Robot Pref'))
        anim.save(output_file, writer=writer)
        print(f"Saved grid video to {output_file}")
    except Exception as e:
        print(f"Error saving video: {e}")
        # As a fallback, save a few key frames as images
        os.makedirs(os.path.dirname(output_file), exist_ok=True)
        base_path = os.path.splitext(output_file)[0]
        for frame in [0, max_length//4, max_length//2, 3*max_length//4, max_length-1]:
            if frame < max_length:
                update(frame)
                plt.savefig(f"{base_path}_frame{frame}.png")
                print(f"Saved frame {frame} to {base_path}_frame{frame}.png")
    
    plt.close(fig)
    return output_file

def create_augmented_grid_video(images, original_pair, augmented_pairs, segment_indices, output_file, data=None, distance_matrix=None, title=None, max_augmentations=10):
    """Create a grid video showing original preference pair and multiple augmented trajectories.
    
    Args:
        images: Tensor of all observation images
        original_pair: Tuple (i, j, pref) for the original preference
        augmented_pairs: List of (i, j, pref) tuples for augmented preferences
        segment_indices: List of (start_idx, end_idx) for each segment
        output_file: Path to save the output video
        data: TensorDict with observations and rewards
        distance_matrix: Optional distance matrix for showing distances in titles
        title: Optional title for the video
        max_augmentations: Maximum number of augmentations to show
        
    Returns:
        str: Path to the saved video
    """
    # Extract original pair info
    i, j, pref = original_pair
    
    # Limit the number of augmented pairs to show
    augmented_pairs = augmented_pairs[:min(max_augmentations, len(augmented_pairs))]
    
    # Calculate total number of rows (original pair + augmented pairs)
    n_rows = 1 + len(augmented_pairs)
    
    print(f"Creating grid video with {n_rows} rows (1 original + {len(augmented_pairs)} augmentations)")
    
    # Create output directory for videos
    os.makedirs(os.path.dirname(output_file), exist_ok=True)
    
    # Collect all segment indices and metadata
    all_segments = []
    
    # Get ground truth preference based on reward
    gt_pref = None
    if "reward" in data:
        gt_pref = get_reward_based_preference(data, segment_indices[i], segment_indices[j])
    
    # Create GT preference label
    gt_label = ""
    if gt_pref is not None:
        if gt_pref == 1:
            gt_label = "GT preference: Left > Right"
        elif gt_pref == 2:
            gt_label = "GT preference: Right > Left"
        else:
            gt_label = "GT preference: Equal"
    
    # Original preference pair (first row)
    all_segments.append({
        'indices': segment_indices[i],
        'title': f"Original Seg {i}\n{gt_label}",
        'is_preferred': pref == 1,
        'border_color': 'green' if pref == 1 else 'red',
        'verdict': ""
    })
    
    all_segments.append({
        'indices': segment_indices[j],
        'title': f"Original Seg {j}",
        'is_preferred': pref == 2,
        'border_color': 'green' if pref == 2 else 'red',
        'verdict': ""
    })
    
    # Add augmented pairs (each pair gets its own row)
    for aug_idx, (aug_i, aug_j, aug_pref) in enumerate(augmented_pairs):
        # Get augmented preference label
        aug_label = ""
        if aug_pref == 1:
            aug_label = "Augmented preference: Left > Right"
        elif aug_pref == 2:
            aug_label = "Augmented preference: Right > Left"
        
        # Get ground truth preference for this augmented pair
        aug_gt_pref = None
        aug_gt_label = ""
        if "reward" in data:
            aug_gt_pref = get_reward_based_preference(data, segment_indices[aug_i], segment_indices[aug_j])
            if aug_gt_pref == 1:
                aug_gt_label = "GT preference: Left > Right"
            elif aug_gt_pref == 2:
                aug_gt_label = "GT preference: Right > Left"
            elif aug_gt_pref == 0:
                aug_gt_label = "GT preference: Equal"
        
        # Combine labels
        combined_label = aug_label
        if aug_gt_label:
            combined_label += f"\n{aug_gt_label}"
            
        # Check if augmented preference matches ground truth
        matches_gt = (aug_pref == aug_gt_pref) if aug_gt_pref not in [None, 0] else None
        verdict = ""
        if matches_gt is not None:
            verdict = "✓" if matches_gt else "✗"
        
        # Check which segment is new/augmented
        is_i_augmented = (aug_i != i and aug_i != j)
        is_j_augmented = (aug_j != i and aug_j != j)
        
        # Get distances if distance matrix is available
        dist_i_str = ""
        dist_j_str = ""
        if distance_matrix is not None:
            # Only show distance for the augmented segment
            if is_i_augmented:
                # Get distance from original segment to augmented segment
                if aug_i != i:  # If this is an augmentation of i
                    dist_i = distance_matrix[i, aug_i]
                    dist_i_str = f" (d={dist_i:.2f})"
            if is_j_augmented:
                # Get distance from original segment to augmented segment
                if aug_j != j:  # If this is an augmentation of j
                    dist_j = distance_matrix[j, aug_j]
                    dist_j_str = f" (d={dist_j:.2f})"
        
        # Add first segment of augmented pair
        all_segments.append({
            'indices': segment_indices[aug_i],
            'title': f"Aug {aug_idx+1}: Seg {aug_i}{dist_i_str}\n{combined_label} {verdict}",
            'is_preferred': aug_pref == 1,
            'border_color': 'green' if aug_pref == 1 else 'red',
            'verdict': ""
        })
        
        # Add second segment of augmented pair (without aug_label)
        all_segments.append({
            'indices': segment_indices[aug_j],
            'title': f"Aug {aug_idx+1}: Seg {aug_j}{dist_j_str}",
            'is_preferred': aug_pref == 2,
            'border_color': 'green' if aug_pref == 2 else 'red',
            'verdict': ""
        })
    
    # Create the grid video
    video_path = create_grid_video(
        images,
        all_segments,
        output_file=output_file,
        title=title,
        grid_size=(n_rows, 2)  # Each row has 2 columns
    )
    
    print(f"Created grid video: {video_path}")
    return video_path

def visualize_all_augmentations(data, segments, segment_indices, direct_preferences, augmented_preferences, output_dir, similar_segments_info=None, distance_matrix=None, max_visualizations=3, max_augmentations=10):
    """Create visualizations showing original preference pairs and their augmentations.
    
    Args:
        data: TensorDict with observations
        segments: List of trajectory segments
        segment_indices: List of (start_idx, end_idx) for each segment
        direct_preferences: List of (i, j, pref) tuples for direct preferences
        augmented_preferences: List of (i, j, pref) tuples for augmented preferences
        output_dir: Directory to save the visualizations
        similar_segments_info: List of dictionaries with info about similar segments for each preference
        distance_matrix: Optional distance matrix for showing distances in titles
        max_visualizations: Maximum number of preference pairs to visualize
        max_augmentations: Maximum number of augmentations to show per preference pair
        
    Returns:
        list: Paths to the created visualizations
    """
    # Check if we have image data
    if "image" not in data:
        print("WARNING: No image data found in dataset. Cannot create grid visualizations.")
        return []
    
    # Get observation images
    images = data["image"].cpu()
    
    # Create output directory for videos
    vis_dir = os.path.join(output_dir, "augmentation_visualizations")
    os.makedirs(vis_dir, exist_ok=True)
    
    # Select preference pairs to visualize
    if similar_segments_info:
        print(f"\nUsing similar_segments_info to group augmented preferences")
        # Use the similar_segments_info to get the grouping
        if len(similar_segments_info) > max_visualizations:
            # Randomly select some preference pairs
            selected_indices = random.sample(range(len(similar_segments_info)), max_visualizations)
        else:
            selected_indices = list(range(len(similar_segments_info)))
    else:
        print("\nWARNING: No similar_segments_info provided, falling back to heuristic grouping")
        # Group augmented preferences by original preference pair
        augmentation_groups = {}
        
        # First, identify which segments are used in direct preferences
        segments_in_direct = set()
        for i, j, _ in direct_preferences:
            segments_in_direct.add(i)
            segments_in_direct.add(j)
        
        print(f"DEBUG: Found {len(segments_in_direct)} segments in direct preferences")
        print(f"DEBUG: Total augmented preferences: {len(augmented_preferences)}")
        
        # Group augmented preferences by which direct preference they came from
        for aug_idx, (aug_i, aug_j, aug_pref) in enumerate(augmented_preferences):
            found_match = False
            # Try to find which direct preference this augmentation belongs to
            for dir_idx, (dir_i, dir_j, _) in enumerate(direct_preferences):
                # Check if this augmentation involves one of the segments from the direct preference
                if aug_i == dir_i or aug_j == dir_j:
                    if dir_idx not in augmentation_groups:
                        augmentation_groups[dir_idx] = []
                    augmentation_groups[dir_idx].append((aug_i, aug_j, aug_pref))
                    found_match = True
                    break
            
            if not found_match:
                print(f"DEBUG: Augmentation {aug_idx} ({aug_i}, {aug_j}) not matched to any direct preference")
        
        print(f"DEBUG: Created {len(augmentation_groups)} augmentation groups")
        for group_idx, augs in augmentation_groups.items():
            print(f"DEBUG: Group {group_idx} has {len(augs)} augmentations")
        
        # Choose random preference pairs to visualize
        if len(augmentation_groups) > max_visualizations:
            selected_indices = random.sample(list(augmentation_groups.keys()), max_visualizations)
        else:
            selected_indices = list(augmentation_groups.keys())
    
    print(f"Creating visualizations for {len(selected_indices)} randomly selected preference pairs")
    
    # Create visualizations
    visualization_paths = []
    
    for idx in selected_indices:
        if similar_segments_info:
            # Get info from similar_segments_info
            similar_info = similar_segments_info[idx]
            original_pair = similar_info['original_preference']
            augmented_pairs = similar_info.get('augmented_preferences', [])
        else:
            # Get original preference pair
            original_pair = direct_preferences[idx]
            
            # Get augmented preferences for this pair
            augmented_pairs = augmentation_groups.get(idx, [])
        
        if not augmented_pairs:
            print(f"DEBUG: No augmented pairs found for preference {idx}, skipping")
            continue
            
        # Create output file path
        output_file = os.path.join(vis_dir, f"augmentations_for_pref_{idx}.mp4")
        
        # Create title
        i, j, pref = original_pair
        title = f"Preference {idx+1}: {'Seg ' + str(i) + ' > ' + str(j) if pref == 1 else 'Seg ' + str(j) + ' > ' + str(i)}"
        
        print(f"DEBUG: Creating visualization for preference {idx} with {len(augmented_pairs)} augmentations")
        
        # Create grid visualization
        video_path = create_augmented_grid_video(
            images,
            original_pair,
            augmented_pairs,
            segment_indices,
            output_file,
            data=data,
            distance_matrix=distance_matrix,
            title=title,
            max_augmentations=max_augmentations
        )
        
        visualization_paths.append(video_path)
    
    return visualization_paths

@hydra.main(config_path="config", config_name="sequential_preferences", version_base=None)
def main(cfg: DictConfig):
    """Main function for collecting sequential preferences with similarity-based augmentation."""
    print("\n" + "="*50)
    print("Collecting sequential preferences with similarity-based augmentation")
    print("="*50)
    
    # Print config for visibility
    print("\nConfiguration:")
    print(OmegaConf.to_yaml(cfg))
    
    # Set random seed for reproducibility
    random_seed = cfg.random_seed
    set_seed(random_seed)
    print(f"Global random seed set to {random_seed}")
    
    # Extract configuration parameters
    data_path = cfg.data.data_path
    preprocessed_data = cfg.data.preprocessed_data
    segment_length = cfg.data.segment_length
    max_segments = cfg.data.max_segments
    use_relative_differences = cfg.data.use_relative_differences
    
    n_queries = cfg.preferences.n_queries
    k_augment = cfg.preferences.k_augment
    use_ground_truth = cfg.preferences.use_ground_truth
    use_dtw_distance = cfg.preferences.use_dtw_distance
    max_dtw_segments = cfg.preferences.max_dtw_segments
        
    # Setup device
    device = None
    if hasattr(cfg, 'active_learning') and getattr(cfg.active_learning, 'enabled', False):
        if cfg.hardware.use_cpu:
            device = torch.device("cpu")
        else:
            device = torch.device(f"cuda:{cfg.hardware.gpu}" if torch.cuda.is_available() else "cpu")
        print(f"Using device: {device} for active learning")
    
    # Extract visualization parameters
    visualize = cfg.visualize
    visualize_augmented = cfg.visualize_augmented
    max_visualizations = cfg.max_visualizations
    max_augmentations = cfg.max_augmentations
    
    # Output parameters
    base_output_dir = cfg.output.output_dir
    
    # Create a more specific output directory with parameters
    dir_name = f"n{n_queries}_k{k_augment}_seed{random_seed}"
    
    # Check if active learning is enabled
    active_learning_enabled = False
    uncertainty_method = "entropy"
    if hasattr(cfg, 'active_learning'):
        active_learning_enabled = getattr(cfg.active_learning, 'enabled', False)
        uncertainty_method = getattr(cfg.active_learning, 'uncertainty_method', "entropy")
        
    if active_learning_enabled:
        dir_name += f"_active_{uncertainty_method}"
        
    if max_dtw_segments is not None:
        dir_name += f"_dtw{max_dtw_segments}"
    output_dir = os.path.join(base_output_dir, dir_name)
    os.makedirs(output_dir, exist_ok=True)
    
    print(f"Results will be saved to: {output_dir}")
    
    # Initialize wandb if enabled
    if cfg.wandb.use_wandb:
        import wandb
        wandb.init(
            project=cfg.wandb.project,
            entity=cfg.wandb.entity,
            name=cfg.wandb.name,
            tags=cfg.wandb.tags,
            notes=cfg.wandb.notes,
            config=OmegaConf.to_container(cfg, resolve=True)
        )
    
    # Load data
    if preprocessed_data:
        print(f"Loading preprocessed data from {preprocessed_data}")
        preproc_data = load_preprocessed_segments(preprocessed_data)
        
        # Create data structure expected by preference collection functions
        data = {}
        
        # Check which fields are available in preprocessed data
        essential_fields = ['obs', 'state', 'image', 'episode', 'reward', 'action']
        missing_fields = []
        
        for field in essential_fields:
            if field in preproc_data:
                data[field] = preproc_data[field]
            else:
                missing_fields.append(field)
        
        # Handle missing fields
        if 'obs' not in data and 'state' not in data:
            print(f"WARNING: Preprocessed data does not contain observation data (obs or state).")
            print(f"Loading original data from {data_path} for observations.")
            orig_data = load_tensordict(data_path)
            
            # Copy missing essential fields
            for field in missing_fields:
                if field in orig_data:
                    data[field] = orig_data[field]
                    print(f"Loaded field '{field}' from original data")
        
        # Add source path for reference
        data['_source_path'] = preprocessed_data
        
        # Extract segments if not already in preprocessed data
        if 'segments' in preproc_data and 'segment_indices' in preproc_data:
            print("Using segments from preprocessed data")
            segments = preproc_data['segments']
            segment_indices = preproc_data['segment_indices']
            original_segments = preproc_data.get('original_segments', segments)
            
            # Check if distance matrix is already computed
            distance_matrix = preproc_data.get('distance_matrix', None)
            if distance_matrix is not None:
                print("Using precomputed distance matrix from preprocessed data")
        else:
            print("Extracting segments from data...")
            segments, segment_indices, original_segments = extract_segments(
                data, 
                segment_length=segment_length,
                max_segments=max_segments,
                use_relative_differences=use_relative_differences
            )
            distance_matrix = None
    else:
        print(f"Loading data from {data_path}")
        data = load_tensordict(data_path)
        data['_source_path'] = data_path
        
        # Extract segments
        segments, segment_indices, original_segments = extract_segments(
            data, 
            segment_length=segment_length,
            max_segments=max_segments,
            use_relative_differences=use_relative_differences
        )
        distance_matrix = None
    
    # Check if we should use DTW distance matrix from clustering
    use_dtw_distance = getattr(cfg.preferences, 'use_dtw_distance', True)
    max_dtw_segments = getattr(cfg.preferences, 'max_dtw_segments', None)
    
    # Compute DTW distance matrix if needed and not already available
    if use_dtw_distance and distance_matrix is None:
        print("\nComputing DTW distance matrix...")
        distance_matrix, idx_mapping = compute_dtw_distance_matrix(
            segments, 
            max_segments=max_dtw_segments,
            random_seed=random_seed
        )
        
        # If using a subset of segments, adjust segments and indices
        if max_dtw_segments is not None and max_dtw_segments < len(segments):
            print(f"Using subset of {max_dtw_segments} segments for DTW calculation")
            segments = [segments[idx_mapping[i]] for i in range(len(idx_mapping))]
            segment_indices = [segment_indices[idx_mapping[i]] for i in range(len(idx_mapping))]
    
    # Collect sequential preferences with augmentation
    all_preferences, distance_matrix, similar_segments_info = collect_sequential_preferences(
        data, 
        segments, 
        segment_indices, 
        n_queries=n_queries, 
        k_augment=k_augment,
        use_ground_truth=use_ground_truth,
        distance_matrix=distance_matrix,
        device=device,
        cfg=cfg
    )
    
    # Separate direct and augmented preferences
    direct_preferences = all_preferences[:n_queries]
    augmented_preferences = all_preferences[n_queries:]
    
    # Verify augmented preferences against ground truth
    if use_ground_truth and "reward" in data:
        verification_stats = verify_augmented_preferences(
            data, 
            segment_indices, 
            direct_preferences, 
            augmented_preferences
        )
    else:
        verification_stats = None
    
    # Create visualizations for a few selected preference pairs
    visualization_paths = []
    if visualize and visualize_augmented and len(augmented_preferences) > 0:
        print("\nCreating augmentation grid visualizations...")
        # Create grid visualizations showing original preferences and their augmentations
        visualization_paths = visualize_all_augmentations(
            data, 
            segments, 
            segment_indices, 
            direct_preferences, 
            augmented_preferences, 
            output_dir,
            similar_segments_info=similar_segments_info,
            distance_matrix=distance_matrix,
            max_visualizations=max_visualizations,
            max_augmentations=max_augmentations
        )
        
        if visualization_paths:
            print(f"Created {len(visualization_paths)} augmentation grid videos")
    
    # Save raw preferences
    preferences_file = os.path.join(output_dir, "raw_preferences.pkl")
    
    raw_data = {
        'direct_preferences': direct_preferences,
        'augmented_preferences': augmented_preferences,
        'verification_stats': verification_stats,
        'distance_matrix': distance_matrix,
        'segments': segments,
        'segment_indices': segment_indices,
        'similar_segments_info': similar_segments_info,
        'visualization_paths': visualization_paths
    }
    
    torch.save(raw_data, preferences_file)
    print(f"Saved raw preferences to {preferences_file}")
    
    # Create preference dataset
    dataset_file = os.path.join(output_dir, "preference_dataset.pkl")
    preference_dataset = create_preference_dataset(
        data, 
        segment_indices, 
        all_preferences, 
        dataset_file
    )
    
    print("\nProcess complete!")
    print(f"Collected {len(direct_preferences)} direct preferences")
    print(f"Generated {len(augmented_preferences)} augmented preferences")
    
    # Print verification stats if available
    if verification_stats:
        print("\nAugmentation accuracy summary:")
        print(f"  Total augmented preferences: {verification_stats['total']}")
        print(f"  Correct: {verification_stats['correct']}")
        print(f"  Incorrect: {verification_stats['incorrect']}")
        print(f"  Equal: {verification_stats['equal']}")
        print(f"  Accuracy: {verification_stats['accuracy']:.2%}")
    
    # Print visualization summary if created
    if visualization_paths:
        print("\nCreated visualizations:")
        for path in visualization_paths:
            print(f"  {path}")
    
    return preference_dataset

if __name__ == "__main__":
    main() <|MERGE_RESOLUTION|>--- conflicted
+++ resolved
@@ -201,20 +201,6 @@
     val_loader = DataLoader(val_dataset, batch_size=32)
     
     if use_ensemble:
-<<<<<<< HEAD
-        # Train an ensemble of models using the new utility function
-        model = train_model(
-            state_dim,
-            action_dim,
-            segment_pairs,
-            segment_indices,
-            preference_labels,
-            data,
-            device,
-            num_models=num_models,
-            hidden_dims=hidden_dims,
-            num_epochs=num_epochs,
-=======
         # Initialize ensemble model
         model = EnsembleRewardModel(state_dim, action_dim, hidden_dims, num_models=num_models)
         
@@ -227,7 +213,6 @@
             device, 
             num_epochs=num_epochs, 
             lr=1e-4 if cfg is None or not hasattr(cfg, 'model') else cfg.model.lr,
->>>>>>> 7c6bd114
             is_ensemble=True
         )
     else:
