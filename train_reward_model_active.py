--- conflicted
+++ resolved
@@ -179,32 +179,8 @@
     )
     return final_model, None, train_losses, val_losses
 
-<<<<<<< HEAD
 def load_dtw_matrix(data_path, segment_length):
     """Load pre-computed DTW matrix from file.
-=======
-@hydra.main(config_path="config", config_name="reward_model_active", version_base=None)
-def main(cfg: DictConfig):
-    """Main entry point for active preference learning."""
-    # Get the dataset name
-    dataset_name = Path(cfg.data.data_path).stem
-    
-    # Replace only the dataset name placeholder in the template strings
-    if hasattr(cfg.output, "model_dir_name"):
-        cfg.output.model_dir_name = cfg.output.model_dir_name.replace("DATASET_NAME", dataset_name)
-    
-    if hasattr(cfg.output, "artifact_name"):
-        cfg.output.artifact_name = cfg.output.artifact_name.replace("DATASET_NAME", dataset_name)
-    
-    # Set random seed for reproducibility at the beginning
-    random_seed = cfg.get('random_seed', 42)
-    set_seed(random_seed)
-    print(f"Global random seed set to {random_seed}")
-    
-    # Get the dataset name
-    dataset_path = Path(cfg.data.data_path)
-    dataset_name = dataset_path.stem
->>>>>>> 2e079632
     
     Args:
         data_path: Path to the dataset
