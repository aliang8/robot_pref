--- conflicted
+++ resolved
@@ -209,7 +209,6 @@
     else:
         _, segment_start_end = segment_episodes(data, cfg.data.segment_length)
 
-<<<<<<< HEAD
     num_segments = len(segment_start_end)
 
     # Find all possible segment pairs (num_segments choose 2) and sample data.num_pairs from them
@@ -217,12 +216,6 @@
     total_pairs = len(all_segment_pairs)
     all_segment_pairs = random.sample(all_segment_pairs, cfg.data.num_pairs)
     print(f"Sampled {len(all_segment_pairs)} pairs from {total_pairs} total pairs")
-=======
-    # Find all possible segment pairs (len(segment_start_end) choose 2) and sample data.subsamples from them
-    all_segment_pairs = list(itertools.combinations(range(len(segment_start_end)), 2))
-    sampled_segment_pairs = random.sample(all_segment_pairs, cfg.data.subsamples)
-    print(f"Sampled {len(sampled_segment_pairs)} pairs from {len(all_segment_pairs)} total pairs")
->>>>>>> b2da9f3f
 
     # Test set
     # Sample pairs for the test set
@@ -361,22 +354,6 @@
             print(f"\tNumber of dtw augmented pairs: {len(dtw_augmented_pairs)}")
             print(f"\tNumber of labeled pairs after DTW augmentation: {len(labeled_pairs)}")
 
-            # Check the accuracy of the augmented pairs compared to the ground truth
-            augmented_pref_with_rewards = get_gt_preferences(data, segment_start_end, dtw_augmented_pairs)
-            augmented_acc = (np.array(augmented_pref_with_rewards) == np.array(dtw_augmented_preferences)).mean()
-            augmented_accuracy.append(augmented_acc)
-            print(f"\tAugmented accuracy: {augmented_acc:.4f}")
-
-<<<<<<< HEAD
-=======
-            # Remove all augmented pairs from candidate pairs
-            for dtw_augmented_pair in dtw_augmented_pairs:
-                # If they were sampled
-                if dtw_augmented_pair in candidate_pairs:
-                    candidate_pairs.remove(dtw_augmented_pair)
-        # --- DTW Augmentation End ---
-
->>>>>>> b2da9f3f
         # Create dataset for training the ensemble
         ensemble_dataset = PreferenceDataset(data, labeled_pairs, segment_start_end, labeled_preferences)
 
@@ -513,18 +490,6 @@
     ax2.spines['top'].set_visible(False)
     ax2.spines['right'].set_visible(False)
     
-<<<<<<< HEAD
-    # Plot augmented accuracy
-    if len(augmented_accuracy) > 0:
-        ax3 = axs[2]
-        ax3.plot(metrics["num_labeled"], augmented_accuracy, marker='o', markersize=dot_size, color=line_color)
-        ax3.set_ylabel("Augmented Accuracy", fontsize=16)
-        ax3.set_title("Augmented Accuracy vs Labeled Pairs")
-        ax3.grid(True, alpha=0.3)
-        ax3.spines['top'].set_visible(False)
-        ax3.spines['right'].set_visible(False)
-    
-=======
     # Plot augmented accuracy if available
     if "augmented_accuracy" in metrics:
         ax3 = axs[2]
@@ -537,7 +502,6 @@
         ax.spines['top'].set_visible(False)
         ax.spines['right'].set_visible(False)
 
->>>>>>> b2da9f3f
     # Ensure x-axis has only integer ticks
     from matplotlib.ticker import MaxNLocator
     for ax in axs:
