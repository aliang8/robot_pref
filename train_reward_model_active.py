--- conflicted
+++ resolved
@@ -34,28 +34,6 @@
 from utils.dataset_utils import create_data_loaders
 from utils.seed_utils import set_seed
 
-# Add this at the beginning of the main function, before using any config
-@hydra.main(config_path="config", config_name="reward_model_active", version_base=None)
-def main(cfg: DictConfig):
-    # Register a data_basename resolver that directly accesses data.data_path
-    OmegaConf.register_resolver("data_basename", lambda: Path(cfg.data.data_path).stem)
-    
-    # Set random seed for reproducibility at the beginning
-    random_seed = cfg.get('random_seed', 42)
-    set_seed(random_seed)
-    print(f"Global random seed set to {random_seed}")
-    
-    # Get the dataset name
-    dataset_name = Path(cfg.data.data_path).stem
-    
-    # Replace only the dataset name placeholder in the template strings
-    if hasattr(cfg.output, "model_dir_name"):
-        cfg.output.model_dir_name = cfg.output.model_dir_name.replace("DATASET_NAME", dataset_name)
-    
-    if hasattr(cfg.output, "artifact_name"):
-        cfg.output.artifact_name = cfg.output.artifact_name.replace("DATASET_NAME", dataset_name)
-    
-    active_preference_learning(cfg)
 
 def find_similar_segments_dtw(query_idx, k, distance_matrix):
     """Find the k most similar segments to the query segment using a pre-computed distance matrix.
@@ -181,24 +159,26 @@
     # Train final model
     final_model = RewardModel(state_dim, action_dim, hidden_dims=cfg.model.hidden_dims)
     
-    # Get the model directory name from config
-    model_dir_name = cfg.output.model_dir_name
-    
-<<<<<<< HEAD
+    # Create descriptive output directory structure
+    dataset_name = Path(cfg.data.data_path).stem
+    uncertainty_method = cfg.active_learning.uncertainty_method
+    fine_tune_str = "finetune" if cfg.active_learning.fine_tune else "scratch"
+    
     # Add augmentation tag if enabled
     aug_str = "_aug" if cfg.dtw_augmentation.enabled else ""
     
     # Create descriptive subdirectory path
     output_subdir = f"{dataset_name}_active_{uncertainty_method}_init{cfg.active_learning.initial_size}_max{cfg.active_learning.max_queries}_batch{cfg.active_learning.batch_size}_{fine_tune_str}{aug_str}"
     model_dir = os.path.join(cfg.output.output_dir, output_subdir)
-=======
+    # Get the model directory name from config
+    model_dir_name = cfg.output.model_dir_name
+    
     # Add fine-tuning information which isn't in the config template
     fine_tune_str = "_finetune" if cfg.active_learning.fine_tune else "_scratch"
     model_dir_name += fine_tune_str
     
     # Create the model directory
     model_dir = os.path.join(cfg.output.output_dir, model_dir_name)
->>>>>>> d7c1e3b7
     os.makedirs(model_dir, exist_ok=True)
     
     # Path for training curve
@@ -217,6 +197,16 @@
         output_path=training_curve_path
     )
     return final_model, None, train_losses, val_losses
+
+@hydra.main(config_path="config", config_name="reward_model_active", version_base=None)
+def main(cfg: DictConfig):
+    """Main entry point for active preference learning."""
+    # Set random seed for reproducibility at the beginning
+    random_seed = cfg.get('random_seed', 42)
+    set_seed(random_seed)
+    print(f"Global random seed set to {random_seed}")
+    
+    active_preference_learning(cfg)
 
 def active_preference_learning(cfg):
     """Main function for active preference learning.
@@ -728,18 +718,20 @@
             "total_iterations": iteration
         })
     
-    # Use model directory name from config
-    output_subdir = cfg.output.model_dir_name
-    
-<<<<<<< HEAD
+    # Create descriptive output directory structure
+    dataset_name = Path(cfg.data.data_path).stem
+    uncertainty_method = cfg.active_learning.uncertainty_method
+    fine_tune_str = "finetune" if cfg.active_learning.fine_tune else "scratch"
+    
     # Create descriptive subdirectory
     aug_str = "_aug" if cfg.dtw_augmentation.enabled else ""
     output_subdir = f"{dataset_name}_active_{uncertainty_method}_init{cfg.active_learning.initial_size}_max{cfg.active_learning.max_queries}_batch{cfg.active_learning.batch_size}_{fine_tune_str}{aug_str}"
-=======
+    # Use model directory name from config
+    output_subdir = cfg.output.model_dir_name
+    
     # Add fine-tuning information which isn't in the config template
     fine_tune_str = "_finetune" if cfg.active_learning.fine_tune else "_scratch" 
     output_subdir += fine_tune_str
->>>>>>> d7c1e3b7
     
     # Create model directory
     model_dir = os.path.join(cfg.output.output_dir, output_subdir)
