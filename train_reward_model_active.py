import gc
import itertools
import os
import pickle
import random
import time
from copy import deepcopy
from pathlib import Path

import hydra
import matplotlib.pyplot as plt
import numpy as np
import torch
from omegaconf import DictConfig, OmegaConf

import wandb

# Import shared models and utilities
from models import EnsembleRewardModel, RewardModel

# Import utility functions
<<<<<<< HEAD
from utils.trajectory import (
=======
from trajectory_utils import (
    get_gt_preferences,
>>>>>>> 660011ed
    load_tensordict,
    process_data_trajectories,
    segment_trajectory,
)
from utils import evaluate_model_on_test_set
from utils.active_query_selection import create_initial_dataset, select_active_pref_query
from utils.dataset import PreferenceDataset, create_data_loaders
from utils.seed import set_seed
from utils.training import train_model
from utils.wandb import log_artifact, log_to_wandb


def find_similar_segments_dtw(query_idx, k, distance_matrix):
    """Find the k most similar segments to the query segment using a pre-computed distance matrix.
    
    Args:
        query_idx: Index of the query segment in the distance_matrix.
        k: Number of similar segments to find.
        distance_matrix: Pre-computed DTW distance matrix.
        
    Returns:
        list: Indices of the k most similar segments (relative to the distance_matrix).
    """
    if query_idx < 0 or query_idx >= distance_matrix.shape[0]:
        # Query index is out of bounds for the distance matrix (e.g., segment not in subsample)
        return []
        
    distances = distance_matrix[query_idx].copy()
    distances[query_idx] = float('inf')  # Exclude self
    
    # Ensure k is not larger than the number of available other segments
    k = min(k, len(distances) -1) 
    if k < 0: # handles case where distances has only 1 element after excluding self
        return []

    similar_indices = np.argsort(distances)[:k]
    return similar_indices.tolist()


def run_reward_analysis(model_path, data_path, output_dir, num_episodes=9, device=None, random_seed=42, wandb_run=None):
    """Run reward analysis on the trained model and log results to wandb.
    
    Args:
        model_path: Path to the trained reward model
        data_path: Path to the dataset
        output_dir: Directory to save the analysis plots
        num_episodes: Number of episodes to analyze
        device: Device to run the analysis on
        random_seed: Random seed for reproducibility
        wandb_run: Wandb run object for logging
    """
    # Import analyze_rewards here to avoid circular imports
    from analyze_rewards import analyze_rewards
    
    print("\n--- Running Reward Analysis ---")
    
    # Run the analysis
    analyze_rewards(
        data_path=data_path,
        model_path=model_path,
        output_dir=output_dir,
        num_episodes=num_episodes,
        device=device,
        random_seed=random_seed
    )
    
    # Log the analysis results to wandb
    if wandb_run is not None and wandb_run.run:
        reward_grid_path = os.path.join(output_dir, "reward_grid.png")
        if os.path.exists(reward_grid_path):
            print("Logging reward analysis grid to wandb")
            wandb_run.log({"reward_analysis/grid": wandb.Image(reward_grid_path)})
        else:
            print(f"Warning: Could not find reward grid image at {reward_grid_path}")
    
    print("Reward analysis completed successfully")


def train_final_reward_model(labeled_pairs, segment_indices, labeled_preferences, data_cpu, 
                           state_dim, action_dim, device, cfg, random_seed):
    """Train the final reward model on all labeled data.
    
    Args:
        labeled_pairs: List of labeled segment pairs
        segment_indices: List of segment indices
        labeled_preferences: List of preferences for labeled pairs
        data_cpu: Data dictionary containing observations and actions
        state_dim: Dimension of state space
        action_dim: Dimension of action space
        device: Device to run training on
        cfg: Configuration object
        random_seed: Random seed for reproducibility
        
    Returns:
        final_model: Trained final model
        final_metrics: Evaluation metrics on test set
        train_losses: List of training losses
        val_losses: List of validation losses
    """
    print("\n--- Training Final Model ---")
    print(f"Training on all {len(labeled_pairs)} labeled pairs")
    
    # Force garbage collection before training final model
    gc.collect()
    torch.cuda.empty_cache()
    
    # Create dataset from all labeled pairs
    final_dataset = PreferenceDataset(data_cpu, labeled_pairs, segment_indices, labeled_preferences)
    
    # Adjust batch size and workers for small datasets
    effective_batch_size = min(cfg.training.batch_size, len(final_dataset))
    if effective_batch_size <= 1:
        effective_batch_size = 1
        
    effective_workers = cfg.training.get('num_workers', 4)
    if effective_batch_size < 4 and effective_workers > 0:
        effective_workers = 0
        print("Reducing worker count to 0 for small batch size")
    
    # Use the utility function to create data loaders
    data_loaders = create_data_loaders(
        final_dataset,
        train_ratio=0.8,
        val_ratio=0.2,
        batch_size=effective_batch_size,
        num_workers=effective_workers,
        pin_memory=True,
        seed=random_seed
    )
    
    train_loader = data_loaders['train']
    val_loader = data_loaders['val']
    print(f"Using all {data_loaders['train_size']} labeled samples for training the final model (no validation split)")
    # Train final model
    final_model = RewardModel(state_dim, action_dim, hidden_dims=cfg.model.hidden_dims)
    
    # Get model directory name from config
    model_dir_name = cfg.output.model_dir_name
    
    # Create the model directory
    model_dir = os.path.join(cfg.output.output_dir, model_dir_name)
    os.makedirs(model_dir, exist_ok=True)
    
    # Path for training curve
    training_curve_path = os.path.join(model_dir, "training_curve.png")
    
    # No ensemble training for final model
    final_model, train_losses, val_losses = train_model(
        final_model,
        train_loader,
        val_loader,
        device,
        num_epochs=cfg.training.num_epochs,
        lr=cfg.model.lr,
        wandb=wandb if cfg.wandb.use_wandb else None,
        is_ensemble=False,
        output_path=training_curve_path
    )
    return final_model, None, train_losses, val_losses


def active_preference_learning(cfg, dataset_name=None):
    """Main function for active preference learning.
    
    Args:
        cfg: Configuration object from Hydra
        dataset_name: Name of the dataset (extracted from path)
    """
    print("\n" + "=" * 50)
    print("Active Preference Learning with Uncertainty Sampling")
    print("=" * 50)
    
    # Print config
    print("\nConfiguration:")
    print(OmegaConf.to_yaml(cfg))
    
    # Print a summary of active learning parameters
    print("\nActive Learning Parameters:")
    print(f"  Uncertainty method: {cfg.active_learning.uncertainty_method}")
    print(f"  Initial labeled pairs: {cfg.active_learning.initial_size}")
    print(f"  Maximum queries: {cfg.active_learning.max_queries}")
    print(f"  Batch size: {cfg.active_learning.batch_size}")
    print(f"  Fine-tuning: {'Enabled' if cfg.active_learning.fine_tune else 'Disabled'}")
    if cfg.active_learning.fine_tune:
        print(f"  Fine-tuning learning rate: {cfg.active_learning.fine_tune_lr}")
    print(f"  Ensemble models: {cfg.active_learning.num_models}")
    print(f"  Training epochs per iteration: {cfg.training.num_epochs}")
    
    # DTW Augmentation Parameters
    print("\nDTW Augmentation Parameters:")
    dtw_enabled = cfg.dtw_augmentation.enabled
    dtw_k_augment = cfg.dtw_augmentation.k_augment
    print(f"  DTW Enabled: {dtw_enabled}")
    if dtw_enabled:
        print(f"  K augment (similar segments): {dtw_k_augment}")

    # Get random seed from config (already set in main)
    random_seed = cfg.get('random_seed', 42)
    
    # Setup device
    if cfg.hardware.use_cpu:
        device = torch.device("cpu")
    else:
        cuda_device = f"cuda:{cfg.hardware.gpu}" if torch.cuda.is_available() else "cpu"
        device = torch.device(cuda_device)
    
    print(f"Using device: {device}")
    
    # Initialize wandb
    if cfg.wandb.use_wandb:
        # Use dataset_name passed from main, or extract if not provided
        if dataset_name is None:
            dataset_name = Path(cfg.data.data_path).stem
            
        # Set up a run name if not specified
        run_name = cfg.wandb.name
        if run_name is None:
            run_name = f"active_reward_{dataset_name}_{time.strftime('%Y%m%d_%H%M%S')}"
        
        # Initialize wandb
        wandb.init(
            project=cfg.wandb.project,
            entity=cfg.wandb.entity,
            name=run_name,
            config=OmegaConf.to_container(cfg, resolve=True),
            tags=cfg.wandb.tags + ["active_learning"],
            notes=cfg.wandb.notes
        )
        
        print(f"Wandb initialized: {wandb.run.name}")
    
    # Create output directory
    os.makedirs(cfg.output.output_dir, exist_ok=True)
    
    # Load data
    print(f"Loading data from {cfg.data.data_path}")
    data = load_tensordict(cfg.data.data_path)
    
    # Keep a CPU version of the data for indexing operations
    data_cpu = {k: v.cpu() if isinstance(v, torch.Tensor) else v for k, v in data.items()}
    
    # # Get observation and action dimensions
    # observations = data_cpu["obs"] if "obs" in data_cpu else data_cpu["state"]
    # actions = data_cpu["action"]
    # rewards = data_cpu["reward"]
    
    # state_dim = observations.shape[1]
    # action_dim = actions.shape[1]
    
    # print(f"Observation dimension: {state_dim}, Action dimension: {action_dim}")
    
    # # Create segments
    # print(f"Creating segments of length {cfg.data.segment_length}...")

    # # Load data into trajectories
    trajectories = process_data_trajectories(cfg.data.data_path)

    # Dynamic segment length calculation
    segments_per_trajectory = len(trajectories[0]["obs"]) // cfg.data.segment_length + 1
    print(f"Using segments per trajectory: {segments_per_trajectory}")

    # Segment trajectories
    segmented_trajectories = []
    for trajectory in trajectories:
        segmented_trajectories.extend(segment_trajectory(trajectory, cfg.data.segment_length, segments_per_trajectory))
    
    assert len(segmented_trajectories) == len(trajectories) * segments_per_trajectory, f"Total segments: {len(segmented_trajectories)}, should equal len(trajectories) {len(trajectories)} * segments_per_trajectory {segments_per_trajectory} = {len(trajectories) * segments_per_trajectory}"
    
    # Load pre-computed DTW distance matrix if augmentation is enabled
    distance_matrix = None
    idx_mapping_dtw = None
    original_to_dtw_idx = None

    if dtw_enabled:
        print("\nLoading pre-computed DTW distance matrix...")
        dtw_matrix_file = Path(cfg.data.data_path).parent / f"dtw_matrix_{cfg.data.segment_length}.pkl"

        if not os.path.exists(dtw_matrix_file):
            print(f"Warning: DTW matrix file not found at {dtw_matrix_file}")
            assert False, "DTW matrix file not found. Please run preprocess_dtw_matrix.py"
        else:
            distance_matrix = pickle.load(open(dtw_matrix_file, "rb"))
            print(f"Successfully loaded DTW distance matrix with shape: {distance_matrix.shape}")

    # We use 20% of all pairs for testing
    num_segments = distance_matrix.shape[0]

    # Find all possible segment pairs (num_segments choose 2)
    all_segment_pairs = list(itertools.combinations(range(num_segments), 2))
    print(f"Total segment pairs: {len(all_segment_pairs)}")

    # Test set
    test_size = int(0.1 * len(all_segment_pairs))
    
    test_indices = random.sample(range(len(all_segment_pairs)), test_size)
    test_pairs = [all_segment_pairs[i] for i in test_indices]
    test_preferences = get_gt_preferences(segmented_trajectories, test_pairs)
        
    # Make sure test pairs are not in labeled or unlabeled sets
    remaining_indices = [i for i in range(len(all_segment_pairs)) if i not in test_indices]
    remaining_pairs = [all_segment_pairs[i] for i in remaining_indices]
    remaining_preferences = get_gt_preferences(segmented_trajectories, remaining_pairs)
    
    # Now create the labeled/unlabeled split from the remaining pairs
    print(f"Creating initial dataset with {cfg.active_learning.initial_size} labeled pairs...")
    print(f"Using {len(remaining_pairs)} pairs after excluding test set")

    import ipdb; ipdb.set_trace()
    
    labeled_pairs, labeled_preferences, unlabeled_pairs, unlabeled_indices = create_initial_dataset(
        remaining_pairs,
        segment_indices,
        remaining_preferences,
        data_cpu,  # Use CPU data for indexing
        cfg.active_learning.initial_size
    )
    
    # Map unlabeled_indices back to original indices
    unlabeled_indices = [remaining_indices[i] for i in unlabeled_indices]
    
    # Create test dataset if we have test pairs
    test_dataset = PreferenceDataset(data_cpu, test_pairs, segment_indices, test_preferences)
    test_loader = torch.utils.data.DataLoader(test_dataset, batch_size=64)
    print(f"Created test dataset with {len(test_dataset)} pairs")

    print(f"Starting with {len(labeled_pairs)} labeled and {len(unlabeled_pairs)} unlabeled pairs")
    
    # Initialize metrics tracking
    metrics = {
        "num_labeled": [],
        "test_accuracy": [],
        "test_loss": [],
        "avg_logpdf": [],
        "iterations": [],
        "val_losses": []  # Track validation losses across iterations
    }
    
    # Main active learning loop
    iteration = 0
    total_labeled = len(labeled_pairs)
    max_queries = cfg.active_learning.max_queries
    
    # Keep track of the previous ensemble for fine-tuning
    prev_ensemble = None

    # Create a mapping from pair to original index for preference lookup
    pair_to_original_idx = {}
    for i, pair_val in enumerate(all_segment_pairs): # Renamed pair to pair_val to avoid conflict
        pair_to_original_idx[tuple(pair_val)] = i
    
    # Get model directory name from config for checkpoints
    model_dir_name = cfg.output.model_dir_name
    model_dir = os.path.join(cfg.output.output_dir, model_dir_name)
    os.makedirs(model_dir, exist_ok=True)
    
    # Create a checkpoint directory
    checkpoint_dir = os.path.join(model_dir, "checkpoints")
    os.makedirs(checkpoint_dir, exist_ok=True)
    
    while total_labeled < max_queries and len(unlabeled_pairs) > 0:
        
        iteration += 1
        print(f"\n--- Active Learning Iteration {iteration} ---")
        print(f"Currently have {total_labeled} labeled pairs")
        
        # Force garbage collection to free memory
        gc.collect()
        torch.cuda.empty_cache()  # Clear GPU cache if using CUDA
        
        # Create dataset for training the ensemble
        ensemble_dataset = PreferenceDataset(data_cpu, labeled_pairs, segment_indices, labeled_preferences)
        
        # Reduce batch size if dataset is small to avoid issues
        effective_batch_size = min(cfg.training.batch_size, len(ensemble_dataset))
        if effective_batch_size <= 1:
            effective_batch_size = 1
            
        # Reduce worker count if needed
        effective_workers = cfg.training.get('num_workers', 4)
        if effective_batch_size < 4 and effective_workers > 0:
            effective_workers = 0
            print("Reducing worker count to 0 for small batch size")
        
        # Set train and val ratios based on the number of labeled pairs
        if total_labeled <= 1:
            train_ratio = 1.0
            val_ratio = 0.0
        else:
            train_ratio = 0.8
            val_ratio = 0.2

        # Use utility function to create data loaders with all data for training
        data_loaders = create_data_loaders(
            ensemble_dataset,
            train_ratio=train_ratio,  # Use all data for training
            val_ratio=val_ratio,    # No validation set
            batch_size=effective_batch_size,
            num_workers=effective_workers,
            pin_memory=False,
            seed=random_seed
        )
        
        train_loader = data_loaders['train']
        val_loader = data_loaders['val']
        print(f"Using all {data_loaders['train_size']} labeled samples for training (no validation split)")
        
        if cfg.active_learning.fine_tune and prev_ensemble is not None:
            print("Fine-tuning from previous ensemble model")
            ensemble = prev_ensemble
            # Ensure the ensemble has the right number of models
            if len(ensemble.models) != cfg.active_learning.num_models:
                print(f"Warning: Previous ensemble has {len(ensemble.models)} models, but {cfg.active_learning.num_models} requested. "
                     f"Creating new ensemble.")
                ensemble = EnsembleRewardModel(state_dim, action_dim, cfg.model.hidden_dims, cfg.active_learning.num_models)
            lr = cfg.active_learning.fine_tune_lr  # Use lower learning rate for fine-tuning
        else:
            print("Training new ensemble model from scratch")
            ensemble = EnsembleRewardModel(state_dim, action_dim, cfg.model.hidden_dims, cfg.active_learning.num_models)
            lr = cfg.model.lr  # Use standard learning rate for training from scratch
        
        # Train the ensemble using the unified training function
        ensemble, train_loss, val_loss = train_model(
            ensemble,
            train_loader,
            val_loader,
            device,
            num_epochs=cfg.training.num_epochs,
            lr=lr,
            wandb=None,     # Don't log ensemble training to wandb
            is_ensemble=True
        )
        
        # Store validation loss for plotting
        if val_loss:
            metrics["val_losses"].append(val_loss[-1])  # Store the last validation loss
        else:
            metrics["val_losses"].append(None)
        
        # Store the current ensemble for potential fine-tuning in the next iteration
        if cfg.active_learning.fine_tune:
            prev_ensemble = deepcopy(ensemble)
        
        # Move ensemble to device
        ensemble = ensemble.to(device)
        
        # Evaluate ensemble on test set
        print("Evaluating ensemble on test set...")
        
        # Use the first model in the ensemble for evaluation
        test_metrics = evaluate_model_on_test_set(ensemble.models[0], test_loader, device)
        
        # Log metrics
        metrics["num_labeled"].append(total_labeled)
        metrics["test_accuracy"].append(test_metrics["test_accuracy"])
        metrics["test_loss"].append(test_metrics["test_loss"])
        metrics["avg_logpdf"].append(test_metrics["avg_logpdf"])
        metrics["iterations"].append(iteration)
        
        # Log to wandb
        if cfg.wandb.use_wandb:
            log_to_wandb({
                "num_labeled": total_labeled,
                "test_accuracy": test_metrics["test_accuracy"],
                "test_loss": test_metrics["test_loss"],
                "avg_logpdf": test_metrics["avg_logpdf"],
                "active_iteration": iteration,
                "val_loss": metrics["val_losses"][-1] if metrics["val_losses"][-1] is not None else 0
            })
        
        # Save checkpoint every 5 iterations
        if iteration % 5 == 0:
            checkpoint_path = os.path.join(checkpoint_dir, f"checkpoint_iter_{iteration}.pt")
            torch.save(ensemble.models[0].state_dict(), checkpoint_path)
            print(f"Saved checkpoint at iteration {iteration} to {checkpoint_path}")
        
        # Select next batch of uncertain pairs
        batch_size = min(cfg.active_learning.batch_size, max_queries - total_labeled)
        if batch_size <= 0 or len(unlabeled_pairs) == 0:
            print("Reached maximum number of queries or no more unlabeled data")
            break
        
        print(f"Computing uncertainty scores using {cfg.active_learning.uncertainty_method} method...")

        # If DTW augmentation is enabled, only sample from pairs that are in the DTW matrix
        candidate_pairs = unlabeled_pairs
        if dtw_enabled and distance_matrix is not None and idx_mapping_dtw is not None:
            # Filter unlabeled pairs to only include those where both segments are in the DTW matrix
            dtw_candidate_pairs = []
            for pair in unlabeled_pairs:
                i, j = pair
                if (i in original_to_dtw_idx) and (j in original_to_dtw_idx):
                    dtw_candidate_pairs.append(pair)
            
            if len(dtw_candidate_pairs) > 0:
                print(f"Using {len(dtw_candidate_pairs)} pairs from DTW matrix for uncertainty sampling")
                candidate_pairs = dtw_candidate_pairs
            else:
                print("Warning: No pairs found in DTW matrix. Using all unlabeled pairs.")

        # Use the unified function for uncertainty-based selection
        ranked_pairs = select_active_pref_query(
            ensemble,
            segments,
            segment_indices,
            data_cpu,
            device,
            uncertainty_method=cfg.active_learning.uncertainty_method,
            max_pairs=batch_size,
            use_random_candidate_sampling=cfg.active_learning.use_random_sampling, 
            n_candidates=cfg.active_learning.n_candidates,
            candidate_pairs=candidate_pairs
        )

        # Extract the selected pairs
        selected_pairs = ranked_pairs[:batch_size]
        
        # Check if we were able to select any pairs
        if len(selected_pairs) == 0:
            print("No pairs were selected. Ending active learning loop.")
            break
        
        print(f"Selected {len(selected_pairs)} pairs based on uncertainty")
        print(f"Selected pairs: {selected_pairs}")
        
        # Get ground truth preferences for selected pairs
        # In a real system, this would be where we query the human
        selected_preferences = []
        valid_selected_pairs = []
        for pair_val_loop in selected_pairs: # Renamed pair to pair_val_loop
            pair_tuple = tuple(pair_val_loop)
            if pair_tuple in pair_to_original_idx:
                selected_preferences.append(gt_preferences[pair_to_original_idx[pair_tuple]])
                valid_selected_pairs.append(list(pair_val_loop)) # Ensure it's a list of lists
            else:
                print(f"Warning: Pair {pair_val_loop} not found in original pairs mapping")
        
        # Update selected_pairs to only include valid ones
        selected_pairs = valid_selected_pairs
        
        if len(selected_pairs) == 0:
            print("No valid pairs selected. Ending active learning loop.")
            break
        
        # --- DTW Augmentation Start ---
        current_iter_augmented_pairs = []
        current_iter_augmented_preferences = []

        if dtw_enabled and distance_matrix is not None and len(selected_pairs) > 0:
            print(f"Augmenting {len(selected_pairs)} selected pairs using DTW (k={dtw_k_augment})...")
            
            for pair_original_indices, preference_val in zip(selected_pairs, selected_preferences):
                original_i, original_j = pair_original_indices # These are original segment indices
                
                dtw_i, dtw_j = -1, -1
                can_augment_this_pair = True

                if idx_mapping_dtw: # Using a subsampled matrix
                    if original_to_dtw_idx is None: # Should not happen if idx_mapping_dtw exists
                         print("Error: original_to_dtw_idx not created despite idx_mapping_dtw. Skipping augmentation.")
                         can_augment_this_pair = False
                    else:
                        dtw_i = original_to_dtw_idx.get(original_i, -1)
                        dtw_j = original_to_dtw_idx.get(original_j, -1)
                        if dtw_i == -1 or dtw_j == -1:
                            # print(f"Warning: Pair ({original_i}, {original_j}) involves segments not in DTW subset. Skipping augmentation for this pair.")
                            can_augment_this_pair = False
                else: # No subsampling, direct mapping for distance_matrix indices
                    dtw_i, dtw_j = original_i, original_j

                if not can_augment_this_pair:
                    continue
                
                # Ensure dtw_i and dtw_j are valid indices for distance_matrix
                if not (0 <= dtw_i < distance_matrix.shape[0] and 0 <= dtw_j < distance_matrix.shape[0]):
                    # print(f"Warning: Invalid DTW indices {dtw_i}, {dtw_j} for pair ({original_i}, {original_j}) derived. Skipping augmentation.")
                    continue
                
                # preference_val == 1 means original_i is preferred over original_j
                if preference_val == 1:
                    similar_to_dtw_i_indices = find_similar_segments_dtw(dtw_i, dtw_k_augment, distance_matrix)
                    for sim_dtw_idx in similar_to_dtw_i_indices:
                        sim_original_idx = idx_mapping_dtw[sim_dtw_idx] if idx_mapping_dtw else sim_dtw_idx
                        if sim_original_idx != original_j and sim_original_idx != original_i : # Avoid (x,x) and already queried original_j
                            current_iter_augmented_pairs.append([sim_original_idx, original_j])
                            current_iter_augmented_preferences.append(1)

                    similar_to_dtw_j_indices = find_similar_segments_dtw(dtw_j, dtw_k_augment, distance_matrix)
                    for sim_dtw_idx in similar_to_dtw_j_indices:
                        sim_original_idx = idx_mapping_dtw[sim_dtw_idx] if idx_mapping_dtw else sim_dtw_idx
                        if sim_original_idx != original_i and sim_original_idx != original_j: # Avoid (x,x) and already queried original_i
                            current_iter_augmented_pairs.append([original_i, sim_original_idx])
                            current_iter_augmented_preferences.append(1)
                
                elif preference_val == 2: # original_j is preferred over original_i
                    similar_to_dtw_j_indices = find_similar_segments_dtw(dtw_j, dtw_k_augment, distance_matrix)
                    for sim_dtw_idx in similar_to_dtw_j_indices:
                        sim_original_idx = idx_mapping_dtw[sim_dtw_idx] if idx_mapping_dtw else sim_dtw_idx
                        if sim_original_idx != original_i and sim_original_idx != original_j:
                            current_iter_augmented_pairs.append([original_i, sim_original_idx])
                            current_iter_augmented_preferences.append(2)

                    similar_to_dtw_i_indices = find_similar_segments_dtw(dtw_i, dtw_k_augment, distance_matrix)
                    for sim_dtw_idx in similar_to_dtw_i_indices:
                        sim_original_idx = idx_mapping_dtw[sim_dtw_idx] if idx_mapping_dtw else sim_dtw_idx
                        if sim_original_idx != original_j and sim_original_idx != original_i:
                            current_iter_augmented_pairs.append([sim_original_idx, original_j])
                            current_iter_augmented_preferences.append(2)
        # --- DTW Augmentation End ---

        # Combine human-queried and augmented pairs, then add uniquely to labeled_pairs
        all_new_pairs_this_iteration = []
        all_new_preferences_this_iteration = []

        all_new_pairs_this_iteration.extend(selected_pairs) # Human-queried
        all_new_preferences_this_iteration.extend(selected_preferences)

        if current_iter_augmented_pairs:
            all_new_pairs_this_iteration.extend(current_iter_augmented_pairs) # Augmented
            all_new_preferences_this_iteration.extend(current_iter_augmented_preferences)
            print(f"Generated {len(current_iter_augmented_pairs)} raw augmented pairs this iteration.")

        
        # Filter all new pairs to ensure they are unique and not already labeled
        uniquely_added_to_labeled_pairs = []
        uniquely_added_to_labeled_preferences = []
        
        # Set of (sorted_tuple_of_pair_indices) already in the main labeled_pairs list
        current_global_labeled_pairs_tuples = set(tuple(sorted(p)) for p in labeled_pairs)

        for new_pair, new_pref in zip(all_new_pairs_this_iteration, all_new_preferences_this_iteration):
            if new_pair[0] == new_pair[1]: # Skip self-loops
                continue
            
            pair_tuple_sorted = tuple(sorted(new_pair))
            if pair_tuple_sorted not in current_global_labeled_pairs_tuples:
                uniquely_added_to_labeled_pairs.append(new_pair)
                uniquely_added_to_labeled_preferences.append(new_pref)
                current_global_labeled_pairs_tuples.add(pair_tuple_sorted) # Add to set to ensure uniqueness within this batch

        if uniquely_added_to_labeled_pairs:
            labeled_pairs.extend(uniquely_added_to_labeled_pairs)
            labeled_preferences.extend(uniquely_added_to_labeled_preferences)
            
            # Count how many were original human queries vs augmented, among those *actually added*
            num_human_added_this_iter = 0
            selected_pairs_tuples = set(tuple(sorted(p)) for p in selected_pairs)
            for added_p in uniquely_added_to_labeled_pairs:
                if tuple(sorted(added_p)) in selected_pairs_tuples:
                     num_human_added_this_iter +=1
            num_aug_added_this_iter = len(uniquely_added_to_labeled_pairs) - num_human_added_this_iter
            print(f"Added {num_human_added_this_iter} unique human-queried and {num_aug_added_this_iter} unique augmented pairs to labeled set.")

        # total_labeled tracks number of *human queries attempted* in this iteration
        total_labeled += len(selected_pairs) 
        
        # Remove selected pairs (human-queried ones) and any newly labeled (augmented) pairs from the unlabeled set
        # Rebuild the set of all labeled pairs for efficient filtering of unlabeled_pairs
        final_labeled_tuples_for_unlabeled_filtering = set(tuple(sorted(p)) for p in labeled_pairs)
        
        new_unlabeled_pairs_list = []
        for p_unlabeled in unlabeled_pairs:
            if tuple(sorted(p_unlabeled)) not in final_labeled_tuples_for_unlabeled_filtering:
                new_unlabeled_pairs_list.append(p_unlabeled)
        unlabeled_pairs = new_unlabeled_pairs_list
        
        print(f"Now have {len(labeled_pairs)} labeled (human + augmented) and {len(unlabeled_pairs)} unlabeled pairs")
    
    # Clean up resources before final model training
    gc.collect()
    torch.cuda.empty_cache()
    
    # Train final model on all labeled data
    final_model, final_metrics, train_losses, val_losses = train_final_reward_model(
        labeled_pairs, 
        segment_indices, 
        labeled_preferences, 
        data_cpu, 
        state_dim, 
        action_dim, 
        device, 
        cfg, 
        random_seed
    )
    
    # Also evaluate on the consistent test set if available
    if test_loader is not None:
        consistent_metrics = evaluate_model_on_test_set(final_model, test_loader, device)
        print(f"Final model accuracy on consistent test set: {consistent_metrics['test_accuracy']:.4f}")
    else:
        consistent_metrics = {"test_accuracy": None, "test_loss": None}
        print("No consistent test set available for evaluation")
    
    # Log final metrics
    if cfg.wandb.use_wandb:
        log_to_wandb({
            "final_test_accuracy": final_metrics["test_accuracy"],
            "final_test_loss": final_metrics["test_loss"],
            "consistent_test_accuracy": consistent_metrics["test_accuracy"],
            "consistent_test_loss": consistent_metrics["test_loss"],
            "total_queries": total_labeled,
            "total_iterations": iteration
        })
    
    # Get model directory name from config
    model_dir_name = cfg.output.model_dir_name
    
    # Create the model directory
    model_dir = os.path.join(cfg.output.output_dir, model_dir_name)
    os.makedirs(model_dir, exist_ok=True)
    
    # Plot learning curve with four subplots: accuracy, loss, logpdf, and validation loss
    fig, axs = plt.subplots(1, 4, figsize=(24, 6), constrained_layout=True)
    
    # Plot test accuracy
    ax1 = axs[0]
    ax1.plot(metrics["num_labeled"], metrics["test_accuracy"], marker='o', color='blue')
    ax1.set_xlabel("Number of Labeled Pairs")
    ax1.set_ylabel("Test Accuracy")
    ax1.set_title(f"Test Accuracy vs Labeled Pairs ({cfg.active_learning.uncertainty_method})")
    ax1.grid(True)
    
    # Plot test loss (Bradley-Terry)
    ax2 = axs[1]
    ax2.plot(metrics["num_labeled"], metrics["test_loss"], marker='o', color='red')
    ax2.set_xlabel("Number of Labeled Pairs")
    ax2.set_ylabel("Bradley-Terry Loss (BCE)")
    ax2.set_title(f"Preference Learning Loss vs Labeled Pairs ({cfg.active_learning.uncertainty_method})")
    ax2.grid(True)
    
    # Plot test logpdf (log probability density)
    ax3 = axs[2]
    ax3.plot(metrics["num_labeled"], metrics["avg_logpdf"], marker='o', color='green')
    ax3.set_xlabel("Number of Labeled Pairs") 
    ax3.set_ylabel("Average Log Probability")
    ax3.set_title(f"Avg Log Probability vs Labeled Pairs ({cfg.active_learning.uncertainty_method})")
    ax3.grid(True)

    # Plot validation loss over number of queries
    ax4 = axs[3]
    # Only plot if there is at least one non-None value
    val_losses_x = []
    val_losses_y = []
    for x, y in zip(metrics["num_labeled"], metrics["val_losses"]):
        if y is not None:
            val_losses_x.append(x)
            val_losses_y.append(y)
    if len(val_losses_x) > 0:
        ax4.plot(val_losses_x, val_losses_y, marker='o', color='purple')
    ax4.set_xlabel("Number of Labeled Pairs")
    ax4.set_ylabel("Validation Loss")
    ax4.set_title("Validation Loss vs Labeled Pairs")
    ax4.grid(True)
   
    # Add a global title
    fig.suptitle("Active Learning Performance Metrics", fontsize=16)
    
    # Save plot in the model directory
    learning_curve_path = os.path.join(model_dir, "learning_curve.png")
    plt.savefig(learning_curve_path, dpi=300, bbox_inches='tight')
    
    if cfg.wandb.use_wandb:
        wandb.log({"learning_curve": wandb.Image(learning_curve_path)})
    
    # Save final model in model directory
    model_path = os.path.join(model_dir, "final_model.pt")
    torch.save(final_model.state_dict(), model_path)
    
    # Save metrics
    metrics_path = os.path.join(model_dir, "metrics.pkl")
    with open(metrics_path, "wb") as f:
        pickle.dump(metrics, f)
    
    # Save configuration
    config_path = os.path.join(model_dir, "config.yaml")
    with open(config_path, "w") as f:
        f.write(OmegaConf.to_yaml(cfg))
    
    print(f"\nActive learning completed. Final model saved to {model_path}")
    
    # Run reward analysis on the final model
    analysis_dir = os.path.join(model_dir, "analysis")
    os.makedirs(analysis_dir, exist_ok=True)
    
    # Check if reward analysis is enabled (default to True)
    run_analysis = cfg.get('run_reward_analysis', True)
    
    if run_analysis:
        try:
            run_reward_analysis(
                model_path=model_path,
                data_path=cfg.data.data_path,
                output_dir=analysis_dir,
                num_episodes=cfg.get('analysis_episodes', 9),
                device=device,
                random_seed=random_seed,
                wandb_run=wandb if cfg.wandb.use_wandb else None
            )
        except Exception as e:
            print(f"Warning: Error during reward analysis: {e}")
    
    # Log artifacts to wandb
    if cfg.wandb.use_wandb:
        log_artifact(
            model_path,
            artifact_type="model",
            metadata={
                "method": cfg.active_learning.uncertainty_method,
                "fine_tune": cfg.active_learning.fine_tune,
                "initial_size": cfg.active_learning.initial_size,
                "max_queries": cfg.active_learning.max_queries,
                "batch_size": cfg.active_learning.batch_size,
                "num_queries": total_labeled,
                "final_accuracy": final_metrics["test_accuracy"],
                "consistent_accuracy": consistent_metrics["test_accuracy"]
            }
        )
        
        # Finish wandb run
        wandb.finish()


@hydra.main(config_path="config", config_name="reward_model_active", version_base=None)
def main(cfg: DictConfig):
    """Main entry point for active preference learning."""
    # Set random seed for reproducibility at the beginning
    random_seed = cfg.get('random_seed', 42)
    set_seed(random_seed)
    print(f"Global random seed set to {random_seed}")
    
    # Get the dataset name
    dataset_path = Path(cfg.data.data_path)
    dataset_name = dataset_path.stem
    
    if 'robomimic' in str(dataset_path):
        # Get the task name (like 'can') from the path
        task_name = dataset_path.parent.name
        dataset_name = f"{task_name}_{dataset_name}"
    else:
        # Get parent directory name if needed for other datasets
        parent_dir = dataset_path.parent.name
        if parent_dir and parent_dir not in ['datasets', 'data']:
            dataset_name = f"{parent_dir}_{dataset_name}"

    print(f"Dataset name: {dataset_name}")
    
    # Replace only the dataset name placeholder in the template strings
    if hasattr(cfg.output, "model_dir_name"):
        cfg.output.model_dir_name = cfg.output.model_dir_name.replace("DATASET_NAME", dataset_name)
    
    if hasattr(cfg.output, "artifact_name"):
        cfg.output.artifact_name = cfg.output.artifact_name.replace("DATASET_NAME", dataset_name)
    
    active_preference_learning(cfg)
    
if __name__ == "__main__":
    main() <|MERGE_RESOLUTION|>--- conflicted
+++ resolved
@@ -19,12 +19,8 @@
 from models import EnsembleRewardModel, RewardModel
 
 # Import utility functions
-<<<<<<< HEAD
-from utils.trajectory import (
-=======
 from trajectory_utils import (
     get_gt_preferences,
->>>>>>> 660011ed
     load_tensordict,
     process_data_trajectories,
     segment_trajectory,
