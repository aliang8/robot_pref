--- conflicted
+++ resolved
@@ -295,9 +295,6 @@
 
     # Start timing the training
     start_time = time.time()
-<<<<<<< HEAD
-
-=======
     
     # Create a descriptive model filename
     dataset_name = Path(cfg.data.data_path).stem
@@ -312,7 +309,6 @@
     # Set path for training curve
     training_curve_path = os.path.join(model_dir, sub_dir, "training_curve.png")
     
->>>>>>> d6506a91
     # Train the model
     print("\nTraining reward model...")
     model, train_losses, val_losses = train_reward_model(
