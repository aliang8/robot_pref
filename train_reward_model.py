import os
import torch
import numpy as np
import random
from tqdm import tqdm
import matplotlib.pyplot as plt
import pickle
import time
from pathlib import Path
import hydra
from omegaconf import DictConfig, OmegaConf
import wandb

# Import utility functions
from trajectory_utils import (
    load_tensordict,
    create_segments,
    sample_segment_pairs,
)
from utils.wandb_utils import log_to_wandb, log_artifact
from utils.seed_utils import set_seed

<<<<<<< HEAD

class StateActionRewardModel(nn.Module):
    """MLP-based reward model that takes state and action as input."""

    def __init__(self, state_dim, action_dim, hidden_dims=[256, 256], output_dim=1):
        super(StateActionRewardModel, self).__init__()

        # Build MLP layers
        layers = []
        prev_dim = state_dim + action_dim  # Concatenated state and action

        for hidden_dim in hidden_dims:
            layers.append(nn.Linear(prev_dim, hidden_dim))
            layers.append(
                nn.LayerNorm(hidden_dim)
            )  # Add layer normalization for stability
            layers.append(nn.ReLU())
            prev_dim = hidden_dim

        layers.append(nn.Linear(prev_dim, output_dim))

        self.model = nn.Sequential(*layers)

        # Initialize weights properly
        self.apply(self._init_weights)

    def _init_weights(self, module):
        """Initialize weights with a better scheme for stability."""
        if isinstance(module, nn.Linear):
            nn.init.orthogonal_(module.weight.data, gain=0.1)
            if module.bias is not None:
                module.bias.data.zero_()

    def forward(self, obs, action):
        """Forward pass using observation and action."""
        # Concatenate observation and action
        x = torch.cat([obs, action], dim=-1)

        # Apply model
        result = self.model(x).squeeze(-1)  # Squeeze to remove last dimension if batch size = 1
        
        return result

    def logpdf(self, obs, action, reward):
        """Compute log probability of reward given observation and action.
        
        Args:
            obs: Observation tensor
            action: Action tensor
            reward: Reward tensor
            
        Returns:
            Log probability of the reward under the model
        """
        # Get predicted reward from the model
        pred_reward = self(obs, action)
        
        # Compute log probability using Gaussian distribution with unit variance
        # Using more stable implementation to avoid numerical issues
        log_prob = -0.5 * ((pred_reward - reward) ** 2) - 0.5 * np.log(2 * np.pi)
        
        return log_prob


class SegmentRewardModel(nn.Module):
    """Model that computes reward for a segment of observation-action pairs."""

    def __init__(self, state_dim, action_dim, hidden_dims=[256, 256]):
        super(SegmentRewardModel, self).__init__()
        self.reward_model = StateActionRewardModel(state_dim, action_dim, hidden_dims)

    def forward(self, observations, actions):
        """Compute reward for a sequence of observation-action pairs."""
        # Handle both single segments and batches
        if observations.dim() == 2:  # Single segment (seq_len, obs_dim)
            # Observations and actions should be the same length now
            if observations.size(0) != actions.size(0):
                # If they're not the same, adjust them
                min_len = min(observations.size(0), actions.size(0))
                observations = observations[:min_len]
                actions = actions[:min_len]

            # Process all steps in the segment at once (vectorized)
            batch_obs = observations.unsqueeze(0)  # Add batch dim
            batch_actions = actions.unsqueeze(0)

            # Concatenate observations and actions along the feature dimension
            combined_inputs = torch.cat(
                [
                    batch_obs.reshape(-1, batch_obs.size(-1)),
                    batch_actions.reshape(-1, batch_actions.size(-1)),
                ],
                dim=1,
            )

            # Process through the reward model
            rewards = self.reward_model.model(combined_inputs)
            rewards = rewards.reshape(batch_obs.size(0), -1)
            return rewards.sum(1)[0]  # Sum over sequence length and remove batch dim

        elif (
            observations.dim() == 3
        ):  # Batch of segments (batch_size, seq_len, obs_dim)
            batch_size = observations.size(0)

            # Observations and actions should be the same length now
            if observations.size(1) != actions.size(1):
                # If they're not the same, adjust them
                min_len = min(observations.size(1), actions.size(1))
                observations = observations[:, :min_len]
                actions = actions[:, :min_len]

            # Flatten the batch and sequence dimensions
            flat_obs = observations.reshape(-1, observations.size(-1))
            flat_actions = actions.reshape(-1, actions.size(-1))

            # Concatenate observations and actions along the feature dimension
            combined_inputs = torch.cat([flat_obs, flat_actions], dim=1)

            # Process through the reward model
            flat_rewards = self.reward_model.model(combined_inputs)
            rewards = flat_rewards.reshape(batch_size, -1)
            return rewards.sum(1)  # Sum over sequence length

        else:
            raise ValueError(
                f"Unexpected input shape: observations {observations.shape}, actions {actions.shape}"
            )

    def logpdf(self, observations, actions, rewards):
        """Compute log probability of rewards given observations and actions.
        
        Args:
            observations: Batch of observation sequences or single observation sequence
            actions: Batch of action sequences or single action sequence
            rewards: Target reward values
            
        Returns:
            Log probability of rewards under the model
        """
        # Vectorized implementation
        if observations.dim() == 2:  # Single segment
            # Compute segment reward
            segment_reward = self(observations, actions)
            
            # Use mean observation and action for the whole segment to compute log probability
            mean_obs = observations.mean(0, keepdim=True)
            mean_action = actions.mean(0, keepdim=True) if len(actions) > 0 else actions[0:1]
            
            # Get log probability from base reward model
            return self.reward_model.logpdf(mean_obs, mean_action, rewards)
            
        elif observations.dim() == 3:  # Batch of segments
            # Compute mean observation and action for each segment
            mean_obs = observations.mean(1)  # Average over sequence length
            mean_actions = actions.mean(1) if actions.size(1) > 0 else actions[:, 0]
            
            # Get log probability from base reward model
            return self.reward_model.logpdf(mean_obs, mean_actions, rewards)
        else:
            raise ValueError(f"Unexpected input shape for logpdf: {observations.shape}")

class PreferenceDataset(Dataset):
    """Dataset for segment preference pairs."""

    def __init__(self, data, segment_pairs, segment_indices, preferences):
        # Ensure all data is on CPU for multi-process loading
        self.data = data.cpu() if isinstance(data, torch.Tensor) else data
        self.segment_pairs = segment_pairs
        self.segment_indices = segment_indices
        self.preferences = preferences

        # Determine the data length for bounds checking
        if isinstance(self.data, dict):
            # For dictionary data, use the observation tensor length
            if "obs" in self.data:
                self.data_length = len(self.data["obs"])
            elif "state" in self.data:
                self.data_length = len(self.data["state"])
            else:
                raise ValueError("Data dictionary must contain 'obs' or 'state' key")
        else:
            # For tensor data, use its length
            self.data_length = len(self.data)

        print(f"Dataset initialized with data length: {self.data_length}")

    def __len__(self):
        return len(self.segment_pairs)

    def __getitem__(self, idx):
        seg_idx1, seg_idx2 = self.segment_pairs[idx]
        start1, end1 = self.segment_indices[seg_idx1]
        start2, end2 = self.segment_indices[seg_idx2]

        # Check bounds against the correct data length
        if start1 < 0 or end1 >= self.data_length or start1 > end1:
            raise IndexError(
                f"Invalid segment indices for segment 1: {start1}:{end1}, data length: {self.data_length}"
            )

        if start2 < 0 or end2 >= self.data_length or start2 > end2:
            raise IndexError(
                f"Invalid segment indices for segment 2: {start2}:{end2}, data length: {self.data_length}"
            )

        # Get data for segments (handle dictionary data correctly)
        if isinstance(self.data, dict):
            # Extract from dictionary (TensorDict)
            obs_key = "obs" if "obs" in self.data else "state"
            action_key = "action"

            # Safely extract data
            obs1 = self.data[obs_key][start1 : end1 + 1].clone().detach()
            actions1 = self.data[action_key][start1:end1].clone().detach()
            obs2 = self.data[obs_key][start2 : end2 + 1].clone().detach()
            actions2 = self.data[action_key][start2:end2].clone().detach()
        else:
            # Extract directly from tensor
            obs1 = self.data[start1 : end1 + 1].clone().detach()
            actions1 = self.data[start1:end1].clone().detach()
            obs2 = self.data[start2 : end2 + 1].clone().detach()
            actions2 = self.data[start2:end2].clone().detach()

        # Make observations and actions have the same length (important for concatenation)
        # Method 1: Remove the last observation
        obs1 = obs1[:-1]
        obs2 = obs2[:-1]

        # Ensure shapes are compatible
        if obs1.shape[0] != actions1.shape[0]:
            # Adjust shapes if somehow they're still mismatched
            min_len = min(obs1.shape[0], actions1.shape[0])
            obs1 = obs1[:min_len]
            actions1 = actions1[:min_len]

        if obs2.shape[0] != actions2.shape[0]:
            min_len = min(obs2.shape[0], actions2.shape[0])
            obs2 = obs2[:min_len]
            actions2 = actions2[:min_len]

        # Convert preference to tensor
        if isinstance(self.preferences[idx], torch.Tensor):
            # If it's already a tensor, just clone it
            pref = self.preferences[idx].clone().detach().long()
        else:
            # Otherwise create a new tensor
            pref = torch.tensor(self.preferences[idx], dtype=torch.long)
        
        # Handle NaN values
        if (
            torch.isnan(obs1).any()
            or torch.isnan(actions1).any()
            or torch.isnan(obs2).any()
            or torch.isnan(actions2).any()
        ):
            obs1 = torch.nan_to_num(obs1, nan=0.0)
            actions1 = torch.nan_to_num(actions1, nan=0.0)
            obs2 = torch.nan_to_num(obs2, nan=0.0)
            actions2 = torch.nan_to_num(actions2, nan=0.0)

        return obs1, actions1, obs2, actions2, pref


def bradley_terry_loss(rewards1, rewards2, preferences):
    """
    Compute the Bradley-Terry preference learning loss.

    Args:
        rewards1: Predicted rewards for the first segments in each pair
        rewards2: Predicted rewards for the second segments in each pair
        preferences: Labels indicating which segment is preferred (1 or 2)

    Returns:
        Loss value
    """
    # Convert preferences to probabilities (1 = first segment preferred, 2 = second segment preferred)
    # Use detach and clone for tensor conversion if input is already a tensor
    if isinstance(preferences, torch.Tensor):
        prefs = (preferences == 1).float()
    else:
        prefs = (torch.tensor(preferences) == 1).float()
    
    # Compute probability that segment1 is preferred over segment2 using the Bradley-Terry model
    # Add a small epsilon for numerical stability
    eps = 1e-6
    logits = torch.clamp(
        rewards1 - rewards2, min=-50.0, max=50.0
    )  # Clip logits to prevent overflow
    pred_probs = torch.sigmoid(logits)

    # Use a more numerically stable binary cross-entropy loss
    loss = -torch.mean(prefs * torch.log(pred_probs + eps) + (1 - prefs) * torch.log(1 - pred_probs + eps))
    
    return loss

def create_data_loaders(preference_dataset, train_ratio=0.8, val_ratio=0.1, batch_size=32, num_workers=4, pin_memory=True, seed=42):
    """Create data loaders for training, validation, and testing.
    
    Args:
        preference_dataset: Dataset containing segment preference pairs
        train_ratio: Proportion of data to use for training
        val_ratio: Proportion of data to use for validation
        batch_size: Batch size for data loaders
        num_workers: Number of workers for data loading
        pin_memory: Whether to pin memory for faster GPU transfer
        seed: Random seed for reproducibility
        
    Returns:
        Dictionary containing 'train', 'val', and 'test' data loaders, plus dataset sizes
    """
    # Calculate split sizes
    total_size = len(preference_dataset)
    train_size = int(train_ratio * total_size)
    val_size = int(val_ratio * total_size)
    test_size = total_size - train_size - val_size
    
    # Create random splits
    train_dataset, val_dataset, test_dataset = random_split(
        preference_dataset, 
        [train_size, val_size, test_size],
        generator=torch.Generator().manual_seed(seed)
    )
    
    print(f"Split data: Train={train_size}, Validation={val_size}, Test={test_size}")
    
    # Determine effective settings for CPU vs GPU
    effective_num_workers = num_workers
    effective_pin_memory = pin_memory
    
    # Adjust for CPU-only mode
    if not torch.cuda.is_available():
        effective_pin_memory = False
    
    # Create data loaders
    train_loader = DataLoader(
        train_dataset, 
        batch_size=batch_size, 
        shuffle=True,
        num_workers=effective_num_workers,
        pin_memory=effective_pin_memory,
        persistent_workers=effective_num_workers > 0,
        prefetch_factor=2 if effective_num_workers > 0 else None,
    )
    
    val_loader = DataLoader(
        val_dataset, 
        batch_size=batch_size,
        num_workers=effective_num_workers,
        pin_memory=effective_pin_memory,
        persistent_workers=effective_num_workers > 0,
        prefetch_factor=2 if effective_num_workers > 0 else None,
    )
    
    test_loader = DataLoader(
        test_dataset, 
        batch_size=batch_size,
        num_workers=effective_num_workers,
        pin_memory=effective_pin_memory,
        persistent_workers=effective_num_workers > 0,
        prefetch_factor=2 if effective_num_workers > 0 else None,
    )
    
    return {
        'train': train_loader,
        'val': val_loader,
        'test': test_loader,
        'train_size': train_size,
        'val_size': val_size,
        'test_size': test_size
    }

def log_wandb_metrics(train_loss, val_loss, epoch, lr=None):
    """Log training metrics to wandb."""
    if not wandb.run:
        return

    metrics = {
        "epoch": epoch,
        "train_loss": train_loss,
        "val_loss": val_loss,
    }

    if lr is not None:
        metrics["learning_rate"] = lr
    
    # Use our improved log_to_wandb function
    log_to_wandb(metrics, epoch=epoch, prefix="train")


def train_reward_model(model, train_loader, val_loader, device, num_epochs=50, lr=1e-4):
    """Train the reward model using Bradley-Terry loss with wandb logging."""
    optimizer = optim.Adam(model.parameters(), lr=lr, weight_decay=1e-4)  # Add weight decay for regularization
    
    train_losses = []
    val_losses = []
    best_val_loss = float("inf")
    best_model_state = None
    max_grad_norm = 1.0  # For gradient clipping

    # Initialize weights properly - this can help prevent NaN issues at the start
    for m in model.modules():
        if isinstance(m, nn.Linear):
            nn.init.orthogonal_(m.weight.data)
            if m.bias is not None:
                m.bias.data.zero_()

    print(f"Training reward model with gradient clipping at {max_grad_norm}...")
    print(f"Using constant learning rate: {lr}")
    
    # Clear CUDA cache before training 
    if device.type == 'cuda':
        torch.cuda.empty_cache()

    # Move model to device
    model = model.to(device)

    for epoch in range(num_epochs):
        # Training
        model.train()
        train_loss = 0
        
        # Use a progress bar with ETA
        progress_bar = tqdm(
            train_loader,
            desc=f"Epoch {epoch + 1}/{num_epochs} (Train)",
            leave=False,
            dynamic_ncols=True,
        )

        for batch_idx, (obs1, actions1, obs2, actions2, pref) in enumerate(
            progress_bar
        ):
            # Move data to device
            obs1, actions1, obs2, actions2, pref = (
                obs1.to(device, non_blocking=True),
                actions1.to(device, non_blocking=True),
                obs2.to(device, non_blocking=True),
                actions2.to(device, non_blocking=True),
                pref.to(device, non_blocking=True),
            )
            
            optimizer.zero_grad(set_to_none=True)

            # Compute rewards
            reward1 = model(obs1, actions1)
            reward2 = model(obs2, actions2)
            
            loss = bradley_terry_loss(reward1, reward2, pref)
            loss.backward()

            # Clip gradients
            torch.nn.utils.clip_grad_norm_(model.parameters(), max_grad_norm)
            
            optimizer.step()

            train_loss += loss.item()
            progress_bar.set_postfix({"loss": f"{loss.item():.4f}"})
            
        avg_train_loss = train_loss / len(train_loader)
        train_losses.append(avg_train_loss)

        # Validation
        model.eval()
        val_loss = 0
        
        val_progress = tqdm(val_loader, desc=f"Epoch {epoch+1}/{num_epochs} (Val)", 
                           leave=False, dynamic_ncols=True)
        
        with torch.no_grad():
            for batch_idx, (obs1, actions1, obs2, actions2, pref) in enumerate(
                val_progress
            ):
                # Move data to device
                obs1, actions1, obs2, actions2, pref = (
                    obs1.to(device, non_blocking=True),
                    actions1.to(device, non_blocking=True),
                    obs2.to(device, non_blocking=True),
                    actions2.to(device, non_blocking=True),
                    pref.to(device, non_blocking=True),
                )
                
                reward1 = model(obs1, actions1)
                reward2 = model(obs2, actions2)
                
                loss = bradley_terry_loss(reward1, reward2, pref)
                
                val_loss += loss.item()
                val_progress.set_postfix({"loss": f"{loss.item():.4f}"})
        
        avg_val_loss = val_loss / len(val_loader)
        val_losses.append(avg_val_loss)
        
        # Save best model
        if avg_val_loss < best_val_loss:
            best_val_loss = avg_val_loss
            best_model_state = model.state_dict().copy()

        # Log to wandb
        log_wandb_metrics(avg_train_loss, avg_val_loss, epoch, lr)
        
        print(f"Epoch {epoch+1}/{num_epochs}: train_loss={avg_train_loss:.4f}, val_loss={avg_val_loss:.4f}, lr={lr:.6f}")
    
    # Load best model if we found one
    if best_model_state is not None:
        model.load_state_dict(best_model_state)
    else:
        print(
            "WARNING: No best model found (all had NaN losses). Using the final model state."
        )

    # Filter out NaN values for plotting
    train_losses_clean = [loss for loss in train_losses if not np.isnan(loss)]
    val_losses_clean = [loss for loss in val_losses if not np.isnan(loss)]

    # Plot training curve if we have non-NaN values
    if train_losses_clean and val_losses_clean:
        plt.figure(figsize=(10, 6))
        plt.plot(train_losses_clean, label="Train Loss")
        plt.plot(val_losses_clean, label="Validation Loss")
        plt.xlabel("Epoch")
        plt.ylabel("Loss")
        plt.title("Reward Model Training")
        plt.legend()
        plt.savefig("reward_model_training.png", dpi=300, bbox_inches="tight")

        # Log the plot to wandb
        if wandb.run:
            log_to_wandb({"training_curve": wandb.Image('reward_model_training.png')})
            
        plt.close()

    return model, train_losses, val_losses

def load_preferences_data(file_path):
    """Load preference data saved from collect_cluster_preferences.py.
    
    Args:
        file_path: Path to saved preference data pickle file
        
    Returns:
        Tuple of (segment_pairs, segment_indices, preferences, segments)
    """
    print(f"Loading preference data from {file_path}")
    
    # Load data with torch.load instead of pickle
    pref_data = torch.load(file_path, weights_only=False)
    
    # Extract the necessary components
    segment_pairs = pref_data['segment_pairs']
    segment_indices = pref_data['segment_indices']
    
    # Get preferences
    if 'preference_labels' in pref_data:
        print("Using preference_labels from dataset")
        preferences = pref_data['preference_labels']
    else:
        print("Could not find preferences in dataset! Available keys:", list(pref_data.keys()))
        raise KeyError("No preference data found in file")
    
    # Check if data is included in the preference data
    data = None
    if 'data' in pref_data:
        data = pref_data['data']
        print(f"Found embedded data with fields: {list(data.keys())}")
    
    print(f"Loaded {len(segment_pairs)} preference pairs")
    return segment_pairs, segment_indices, preferences, data

def evaluate_model_on_test_set(model, test_loader, device):
    """Evaluate model performance on the test set.
    
    Args:
        model: Trained reward model
        test_loader: DataLoader for test data
        device: Device to run evaluation on
        
    Returns:
        Dictionary containing evaluation metrics
    """
    print("\nEvaluating on test set...")
    model.eval()
    test_loss = 0
    test_acc = 0
    test_total = 0
    logpdf_values = []
    
    with torch.no_grad():
        for obs1, actions1, obs2, actions2, pref in tqdm(test_loader, desc="Testing"):
            # Move to device
            obs1, actions1 = obs1.to(device), actions1.to(device)
            obs2, actions2 = obs2.to(device), actions2.to(device)
            pref = pref.to(device)
            
            # Get reward predictions
            reward1 = model(obs1, actions1)
            reward2 = model(obs2, actions2)
                
            # Compute loss
            loss = bradley_terry_loss(reward1, reward2, pref)
            test_loss += loss.item()
            
            # Get model predictions
            # Higher reward should correspond to the preferred segment
            # pref=1 means segment 1 is preferred, pref=2 means segment 2 is preferred
            pred_pref = torch.where(reward1 > reward2, 
                                    torch.ones_like(pref), 
                                    torch.ones_like(pref) * 2)
            
            # Compute accuracy (prediction matches ground truth preference)
            correct = (pred_pref == pref).sum().item()
            test_acc += correct
            test_total += pref.size(0)
            
            # Calculate log probability for each batch item
            batch_size = pref.size(0)
            for i in range(batch_size):
                # Select the correctly preferred segments for this batch item
                if pref[i] == 1:
                    # First segment is preferred
                    segment_obs = obs1[i:i+1]  # Keep batch dimension
                    segment_actions = actions1[i:i+1]
                    segment_reward = reward1[i:i+1]
                else:
                    # Second segment is preferred
                    segment_obs = obs2[i:i+1]  # Keep batch dimension
                    segment_actions = actions2[i:i+1]
                    segment_reward = reward2[i:i+1]
                
                # Calculate logpdf
                logp = model.logpdf(segment_obs, segment_actions, segment_reward)
                logpdf_values.append(logp.mean().item())
    
    avg_test_loss = test_loss / len(test_loader) if len(test_loader) > 0 else float('nan')
    test_accuracy = test_acc / test_total if test_total > 0 else 0
    avg_logpdf = np.mean(logpdf_values) if logpdf_values else float('nan')
    
    print(f"Test Loss: {avg_test_loss:.4f}, Accuracy: {test_accuracy:.4f}, Avg LogPDF: {avg_logpdf:.4f}")
    print(f"Correctly predicted {test_acc} out of {test_total} preference pairs ({test_accuracy:.2%})")
    
    return {
        "test_loss": avg_test_loss,
        "test_accuracy": test_accuracy,
        "avg_logpdf": avg_logpdf,
        "num_test_samples": test_total
    }
=======
# Import shared models and utilities
from models import SegmentRewardModel
from utils import (
    PreferenceDataset,
    bradley_terry_loss,
    create_data_loaders,
    evaluate_model_on_test_set,
    load_preferences_data,
    train_reward_model
)
>>>>>>> aad94e98

@hydra.main(config_path="config", config_name="reward_model", version_base=None)
def main(cfg: DictConfig):
    """Train a state-action reward model using BT loss with Hydra config."""
    print("\n" + "=" * 50)
    print("Training reward model with Bradley-Terry preference learning")
    print("=" * 50)

    # Print config for visibility
    print("\nConfiguration:")
    print(OmegaConf.to_yaml(cfg))
    
    # Set random seed for reproducibility
    random_seed = cfg.get('random_seed', 42)
    set_seed(random_seed)
    print(f"Global random seed set to {random_seed}")
    
    # Initialize wandb
    if cfg.wandb.use_wandb:
        # Generate experiment name based on data path
        dataset_name = Path(cfg.data.data_path).stem

        # Set up a run name if not specified
        run_name = cfg.wandb.name
        if run_name is None:
            run_name = f"reward_{dataset_name}_{cfg.data.num_pairs}_{time.strftime('%Y%m%d_%H%M%S')}"

        # Initialize wandb
        wandb.init(
            project=cfg.wandb.project,
            entity=cfg.wandb.entity,
            name=run_name,
            config=OmegaConf.to_container(cfg, resolve=True),
            tags=cfg.wandb.tags,
            notes=cfg.wandb.notes,
        )
        
        print(f"Wandb initialized: {wandb.run.name}")
<<<<<<< HEAD

    # Create output directory
    os.makedirs(cfg.output.output_dir, exist_ok=True)
    
=======
    
    output_dir = cfg.output.output_dir

>>>>>>> aad94e98
    # Get dataset name for the subdirectory
    dataset_name = Path(cfg.data.data_path).stem
    
    # If using preference data, include that in the output directory path
    pref_dataset_info = ""
    if hasattr(cfg.data, 'preferences_data_path') and cfg.data.preferences_data_path:
        # Extract key parameters from the preference dataset path
        pref_path = Path(cfg.data.preferences_data_path)
        pref_dir = pref_path.parent
        
        # Try to extract parameters from directory name (e.g., n50_k10_seed42_dtw500)
        dir_parts = pref_dir.name.split('_')
        
        # Extract n_queries and k_augment if present in the directory name
        n_queries = next((part[1:] for part in dir_parts if part.startswith('n') and part[1:].isdigit()), "")
        k_augment = next((part[1:] for part in dir_parts if part.startswith('k') and part[1:].isdigit()), "")
        
        if n_queries and k_augment:
            pref_dataset_info = f"_n{n_queries}_k{k_augment}"
        else:
            # If we can't extract parameters, just use the parent directory name
            pref_dataset_info = f"_{pref_dir.name}"
    
    os.makedirs(output_dir, exist_ok=True)
    model_dir = output_dir
    
    # Setup CUDA device
    if cfg.hardware.use_cpu:
        device = torch.device("cpu")
    else:
        cuda_device = f"cuda:{cfg.hardware.gpu}" if torch.cuda.is_available() else "cpu"
        device = torch.device(cuda_device)

    print(f"Using device: {device}")

    # Determine effective GPU and CPU settings
    effective_num_workers = cfg.training.num_workers
    effective_pin_memory = cfg.training.pin_memory

    # Adjust for CPU-only mode
    if device.type == "cpu":
        print("Running in CPU mode")
        effective_pin_memory = False
    
    # Initialize variables
    data_cpu = None
    segments = None
    segment_pairs = None
    segment_indices = None
    preferences = None
    state_dim = None
    action_dim = None
    
    # First, try to load from preference data if specified
    if hasattr(cfg.data, 'preferences_data_path') and cfg.data.preferences_data_path:
        print(f"Loading preference data from {cfg.data.preferences_data_path}")
        
        # Load the preference data
        segment_pairs, segment_indices, preferences, embedded_data = load_preferences_data(cfg.data.preferences_data_path)
        
        # Use embedded data if available
        if embedded_data is not None:
            print("Using embedded data from preference file")
            data_cpu = embedded_data
            
            # Get observation and action dimensions from embedded data
            if 'obs' in data_cpu:
                observations = data_cpu['obs']
                state_dim = observations.shape[1]
            elif 'state' in data_cpu:
                observations = data_cpu['state']
                state_dim = observations.shape[1]
            
            if 'action' in data_cpu:
                actions = data_cpu['action']
                action_dim = actions.shape[1]
            
            print(f"Embedded data contains fields: {list(data_cpu.keys())}")
            print(f"Observation shape: {observations.shape}, Action shape: {actions.shape if 'action' in data_cpu else 'N/A'}")
        else:
            print("No embedded data found in preference file. Will load from original data file.")
    
    # If we don't have data yet, load from the original file
    if data_cpu is None:
        print(f"Loading data from original file: {cfg.data.data_path}")
        data = load_tensordict(cfg.data.data_path)
        
        # Get observation and action dimensions
        observations = data["obs"] if "obs" in data else data["state"]
        actions = data["action"]
        state_dim = observations.shape[1]
        action_dim = actions.shape[1]
        
        # Ensure data is on CPU for processing
        data_cpu = {k: v.cpu() if isinstance(v, torch.Tensor) else v for k, v in data.items()}
        print(f"Loaded data with {len(observations)} observations")
    
    # If we still don't have necessary preference data, generate it
    if segment_pairs is None or preferences is None:
        if segment_indices is not None and segments is None:
            # Extract segments from data using provided indices
            print("Extracting segments from data using provided segment indices...")
            segments = []
            for start_idx, end_idx in tqdm(segment_indices, desc="Extracting segments"):
                segment_obs = data_cpu["obs"][start_idx:end_idx+1]
                segments.append(segment_obs)
            print(f"Extracted {len(segments)} segments")
        
        # If we still don't have segments, generate them
        if segments is None or segment_indices is None:
            print(f"Creating segments of length {cfg.data.segment_length}...")
            num_segments = cfg.data.num_segments if cfg.data.num_segments > 0 else None
            segments, segment_indices = create_segments(data_cpu, segment_length=cfg.data.segment_length, max_segments=num_segments)
        
        # If we still don't have pairs or preferences, generate them
        if segment_pairs is None or preferences is None:
            print(f"Generating {cfg.data.num_pairs} preference pairs...")
            segment_pairs, preferences = sample_segment_pairs(
                segments, 
                segment_indices, 
                data_cpu["reward"], 
                n_pairs=cfg.data.num_pairs
            )
    else:
        print(f"Using {len(segment_pairs)} preference pairs loaded from preference data file")
    
    print(f"Final data stats - Observation dimension: {state_dim}, Action dimension: {action_dim}")
    print(f"Working with {len(segment_pairs) if segment_pairs is not None else 0} preference pairs across {len(segment_indices) if segment_indices is not None else 0} segments")
    
    # Create dataset
    preference_dataset = PreferenceDataset(
        data_cpu, segment_pairs, segment_indices, preferences
    )
    
    # Create data loaders
    dataloaders = create_data_loaders(
        preference_dataset,
        train_ratio=0.8,  # 80% for training
        val_ratio=0.1,    # 10% for validation
        batch_size=cfg.training.batch_size,
        num_workers=effective_num_workers,
        pin_memory=effective_pin_memory,
        seed=random_seed  # Use the same random seed
    )
    
    train_loader = dataloaders['train']
    val_loader = dataloaders['val']
    test_loader = dataloaders['test']
    
    # Log dataset information to wandb
    if cfg.wandb.use_wandb:
        wandb.config.update({
            "dataset": {
                "name": Path(cfg.data.data_path).stem,
                "total_pairs": len(preference_dataset),
                "train_size": dataloaders['train_size'],
                "val_size": dataloaders['val_size'],
                "test_size": dataloaders['test_size'],
                "observation_dim": state_dim,
                "action_dim": action_dim
            }
        })
    
    # Initialize reward model
    model = SegmentRewardModel(state_dim, action_dim, hidden_dims=cfg.model.hidden_dims)

    # Log model info to wandb
    if cfg.wandb.use_wandb:
        # Use a different key name to avoid conflicts with existing 'model' key
        wandb.config.update({
            "model_info": {
                "hidden_dims": cfg.model.hidden_dims,
                "total_parameters": sum(p.numel() for p in model.parameters())
            }
        })
        
        # Log model graph if possible
        if hasattr(wandb, "watch"):
            wandb.watch(model, log="all")

    print(f"Reward model: {model}")
    print(f"Total parameters: {sum(p.numel() for p in model.parameters())}")

    # Start timing the training
    start_time = time.time()

    # Train the model
    print("\nTraining reward model...")
    model, train_losses, val_losses = train_reward_model(
<<<<<<< HEAD
        model,
        train_loader,
        val_loader,
        device,
        num_epochs=cfg.training.num_epochs,
        lr=cfg.model.lr,
=======
        model, train_loader, val_loader, device, 
        num_epochs=cfg.training.num_epochs, lr=cfg.model.lr,
        wandb=wandb if cfg.wandb.use_wandb else None
>>>>>>> aad94e98
    )

    # Calculate and print training time
    training_time = time.time() - start_time
    hours, remainder = divmod(training_time, 3600)
    minutes, seconds = divmod(remainder, 60)

    print(f"\nTraining completed in {int(hours)}h {int(minutes)}m {int(seconds)}s")

    # Evaluate on test set
    model = model.to(device)
    test_metrics = evaluate_model_on_test_set(model, test_loader, device)
    
    # Log final test results to wandb
    if cfg.wandb.use_wandb:
        log_to_wandb(test_metrics, prefix="test")
    
    # Create a descriptive model filename
    dataset_name = Path(cfg.data.data_path).stem
    hidden_dims_str = "_".join(map(str, cfg.model.hidden_dims))
    
    # Also save a version with more detailed filename for versioning
    sub_dir = f"{dataset_name}{pref_dataset_info}_model_seg{cfg.data.segment_length}_hidden{hidden_dims_str}_epochs{cfg.training.num_epochs}_pairs{cfg.data.num_pairs}"
    
    os.makedirs(os.path.join(model_dir, sub_dir), exist_ok=True)
    model_path = os.path.join(model_dir, sub_dir, "model.pt")
    torch.save(model.state_dict(), model_path)
    print(f"Model saved with detailed name: {model_path}")
    
    # Log as wandb artifact
    if cfg.wandb.use_wandb:
        try:
            # Create metadata about the model
            metadata = {
                "observation_dim": state_dim,
                "action_dim": action_dim,
                "hidden_dims": cfg.model.hidden_dims,
                "test_accuracy": test_metrics["test_accuracy"],
                "test_loss": test_metrics["test_loss"],
                "num_segments": len(segments) if segments is not None else 0,
                "num_pairs": len(segment_pairs) if segment_pairs is not None else 0,
                "segment_length": cfg.data.segment_length,
                "preference_data": cfg.data.preferences_data_path if hasattr(cfg.data, 'preferences_data_path') else None
            }
            
            # Create and log artifact
            artifact = log_artifact(
                model_path, 
                artifact_type="reward_model", 
                name=f"{dataset_name}{pref_dataset_info}_seg{cfg.data.segment_length}_pairs{cfg.data.num_pairs}_epochs{cfg.training.num_epochs}", 
                metadata=metadata
            )
            if artifact:
                print(f"Model logged to wandb as artifact: {artifact.name}")
        except Exception as e:
            print(f"Warning: Could not log model as wandb artifact: {e}")
    
    # Save segment info
    segment_info = {
        "segment_length": cfg.data.segment_length,
        "num_segments": len(segments) if segments is not None else 0,
        "num_pairs": len(segment_pairs) if segment_pairs is not None else 0,
        "observation_dim": state_dim,
        "action_dim": action_dim,
        "training_losses": train_losses,
        "validation_losses": val_losses,
        "test_metrics": test_metrics,
        "config": OmegaConf.to_container(cfg, resolve=True)
    }
    
    info_filename = f"info.pkl"
    info_path = os.path.join(model_dir, sub_dir, info_filename)
    with open(info_path, "wb") as f:
        pickle.dump(segment_info, f)
    
    print(f"Model information saved to {info_path}")
    
    # Finish wandb run
    if cfg.wandb.use_wandb and wandb.run:
        wandb.finish()

    print("\nReward model training complete!")


if __name__ == "__main__":
    main()<|MERGE_RESOLUTION|>--- conflicted
+++ resolved
@@ -20,654 +20,6 @@
 from utils.wandb_utils import log_to_wandb, log_artifact
 from utils.seed_utils import set_seed
 
-<<<<<<< HEAD
-
-class StateActionRewardModel(nn.Module):
-    """MLP-based reward model that takes state and action as input."""
-
-    def __init__(self, state_dim, action_dim, hidden_dims=[256, 256], output_dim=1):
-        super(StateActionRewardModel, self).__init__()
-
-        # Build MLP layers
-        layers = []
-        prev_dim = state_dim + action_dim  # Concatenated state and action
-
-        for hidden_dim in hidden_dims:
-            layers.append(nn.Linear(prev_dim, hidden_dim))
-            layers.append(
-                nn.LayerNorm(hidden_dim)
-            )  # Add layer normalization for stability
-            layers.append(nn.ReLU())
-            prev_dim = hidden_dim
-
-        layers.append(nn.Linear(prev_dim, output_dim))
-
-        self.model = nn.Sequential(*layers)
-
-        # Initialize weights properly
-        self.apply(self._init_weights)
-
-    def _init_weights(self, module):
-        """Initialize weights with a better scheme for stability."""
-        if isinstance(module, nn.Linear):
-            nn.init.orthogonal_(module.weight.data, gain=0.1)
-            if module.bias is not None:
-                module.bias.data.zero_()
-
-    def forward(self, obs, action):
-        """Forward pass using observation and action."""
-        # Concatenate observation and action
-        x = torch.cat([obs, action], dim=-1)
-
-        # Apply model
-        result = self.model(x).squeeze(-1)  # Squeeze to remove last dimension if batch size = 1
-        
-        return result
-
-    def logpdf(self, obs, action, reward):
-        """Compute log probability of reward given observation and action.
-        
-        Args:
-            obs: Observation tensor
-            action: Action tensor
-            reward: Reward tensor
-            
-        Returns:
-            Log probability of the reward under the model
-        """
-        # Get predicted reward from the model
-        pred_reward = self(obs, action)
-        
-        # Compute log probability using Gaussian distribution with unit variance
-        # Using more stable implementation to avoid numerical issues
-        log_prob = -0.5 * ((pred_reward - reward) ** 2) - 0.5 * np.log(2 * np.pi)
-        
-        return log_prob
-
-
-class SegmentRewardModel(nn.Module):
-    """Model that computes reward for a segment of observation-action pairs."""
-
-    def __init__(self, state_dim, action_dim, hidden_dims=[256, 256]):
-        super(SegmentRewardModel, self).__init__()
-        self.reward_model = StateActionRewardModel(state_dim, action_dim, hidden_dims)
-
-    def forward(self, observations, actions):
-        """Compute reward for a sequence of observation-action pairs."""
-        # Handle both single segments and batches
-        if observations.dim() == 2:  # Single segment (seq_len, obs_dim)
-            # Observations and actions should be the same length now
-            if observations.size(0) != actions.size(0):
-                # If they're not the same, adjust them
-                min_len = min(observations.size(0), actions.size(0))
-                observations = observations[:min_len]
-                actions = actions[:min_len]
-
-            # Process all steps in the segment at once (vectorized)
-            batch_obs = observations.unsqueeze(0)  # Add batch dim
-            batch_actions = actions.unsqueeze(0)
-
-            # Concatenate observations and actions along the feature dimension
-            combined_inputs = torch.cat(
-                [
-                    batch_obs.reshape(-1, batch_obs.size(-1)),
-                    batch_actions.reshape(-1, batch_actions.size(-1)),
-                ],
-                dim=1,
-            )
-
-            # Process through the reward model
-            rewards = self.reward_model.model(combined_inputs)
-            rewards = rewards.reshape(batch_obs.size(0), -1)
-            return rewards.sum(1)[0]  # Sum over sequence length and remove batch dim
-
-        elif (
-            observations.dim() == 3
-        ):  # Batch of segments (batch_size, seq_len, obs_dim)
-            batch_size = observations.size(0)
-
-            # Observations and actions should be the same length now
-            if observations.size(1) != actions.size(1):
-                # If they're not the same, adjust them
-                min_len = min(observations.size(1), actions.size(1))
-                observations = observations[:, :min_len]
-                actions = actions[:, :min_len]
-
-            # Flatten the batch and sequence dimensions
-            flat_obs = observations.reshape(-1, observations.size(-1))
-            flat_actions = actions.reshape(-1, actions.size(-1))
-
-            # Concatenate observations and actions along the feature dimension
-            combined_inputs = torch.cat([flat_obs, flat_actions], dim=1)
-
-            # Process through the reward model
-            flat_rewards = self.reward_model.model(combined_inputs)
-            rewards = flat_rewards.reshape(batch_size, -1)
-            return rewards.sum(1)  # Sum over sequence length
-
-        else:
-            raise ValueError(
-                f"Unexpected input shape: observations {observations.shape}, actions {actions.shape}"
-            )
-
-    def logpdf(self, observations, actions, rewards):
-        """Compute log probability of rewards given observations and actions.
-        
-        Args:
-            observations: Batch of observation sequences or single observation sequence
-            actions: Batch of action sequences or single action sequence
-            rewards: Target reward values
-            
-        Returns:
-            Log probability of rewards under the model
-        """
-        # Vectorized implementation
-        if observations.dim() == 2:  # Single segment
-            # Compute segment reward
-            segment_reward = self(observations, actions)
-            
-            # Use mean observation and action for the whole segment to compute log probability
-            mean_obs = observations.mean(0, keepdim=True)
-            mean_action = actions.mean(0, keepdim=True) if len(actions) > 0 else actions[0:1]
-            
-            # Get log probability from base reward model
-            return self.reward_model.logpdf(mean_obs, mean_action, rewards)
-            
-        elif observations.dim() == 3:  # Batch of segments
-            # Compute mean observation and action for each segment
-            mean_obs = observations.mean(1)  # Average over sequence length
-            mean_actions = actions.mean(1) if actions.size(1) > 0 else actions[:, 0]
-            
-            # Get log probability from base reward model
-            return self.reward_model.logpdf(mean_obs, mean_actions, rewards)
-        else:
-            raise ValueError(f"Unexpected input shape for logpdf: {observations.shape}")
-
-class PreferenceDataset(Dataset):
-    """Dataset for segment preference pairs."""
-
-    def __init__(self, data, segment_pairs, segment_indices, preferences):
-        # Ensure all data is on CPU for multi-process loading
-        self.data = data.cpu() if isinstance(data, torch.Tensor) else data
-        self.segment_pairs = segment_pairs
-        self.segment_indices = segment_indices
-        self.preferences = preferences
-
-        # Determine the data length for bounds checking
-        if isinstance(self.data, dict):
-            # For dictionary data, use the observation tensor length
-            if "obs" in self.data:
-                self.data_length = len(self.data["obs"])
-            elif "state" in self.data:
-                self.data_length = len(self.data["state"])
-            else:
-                raise ValueError("Data dictionary must contain 'obs' or 'state' key")
-        else:
-            # For tensor data, use its length
-            self.data_length = len(self.data)
-
-        print(f"Dataset initialized with data length: {self.data_length}")
-
-    def __len__(self):
-        return len(self.segment_pairs)
-
-    def __getitem__(self, idx):
-        seg_idx1, seg_idx2 = self.segment_pairs[idx]
-        start1, end1 = self.segment_indices[seg_idx1]
-        start2, end2 = self.segment_indices[seg_idx2]
-
-        # Check bounds against the correct data length
-        if start1 < 0 or end1 >= self.data_length or start1 > end1:
-            raise IndexError(
-                f"Invalid segment indices for segment 1: {start1}:{end1}, data length: {self.data_length}"
-            )
-
-        if start2 < 0 or end2 >= self.data_length or start2 > end2:
-            raise IndexError(
-                f"Invalid segment indices for segment 2: {start2}:{end2}, data length: {self.data_length}"
-            )
-
-        # Get data for segments (handle dictionary data correctly)
-        if isinstance(self.data, dict):
-            # Extract from dictionary (TensorDict)
-            obs_key = "obs" if "obs" in self.data else "state"
-            action_key = "action"
-
-            # Safely extract data
-            obs1 = self.data[obs_key][start1 : end1 + 1].clone().detach()
-            actions1 = self.data[action_key][start1:end1].clone().detach()
-            obs2 = self.data[obs_key][start2 : end2 + 1].clone().detach()
-            actions2 = self.data[action_key][start2:end2].clone().detach()
-        else:
-            # Extract directly from tensor
-            obs1 = self.data[start1 : end1 + 1].clone().detach()
-            actions1 = self.data[start1:end1].clone().detach()
-            obs2 = self.data[start2 : end2 + 1].clone().detach()
-            actions2 = self.data[start2:end2].clone().detach()
-
-        # Make observations and actions have the same length (important for concatenation)
-        # Method 1: Remove the last observation
-        obs1 = obs1[:-1]
-        obs2 = obs2[:-1]
-
-        # Ensure shapes are compatible
-        if obs1.shape[0] != actions1.shape[0]:
-            # Adjust shapes if somehow they're still mismatched
-            min_len = min(obs1.shape[0], actions1.shape[0])
-            obs1 = obs1[:min_len]
-            actions1 = actions1[:min_len]
-
-        if obs2.shape[0] != actions2.shape[0]:
-            min_len = min(obs2.shape[0], actions2.shape[0])
-            obs2 = obs2[:min_len]
-            actions2 = actions2[:min_len]
-
-        # Convert preference to tensor
-        if isinstance(self.preferences[idx], torch.Tensor):
-            # If it's already a tensor, just clone it
-            pref = self.preferences[idx].clone().detach().long()
-        else:
-            # Otherwise create a new tensor
-            pref = torch.tensor(self.preferences[idx], dtype=torch.long)
-        
-        # Handle NaN values
-        if (
-            torch.isnan(obs1).any()
-            or torch.isnan(actions1).any()
-            or torch.isnan(obs2).any()
-            or torch.isnan(actions2).any()
-        ):
-            obs1 = torch.nan_to_num(obs1, nan=0.0)
-            actions1 = torch.nan_to_num(actions1, nan=0.0)
-            obs2 = torch.nan_to_num(obs2, nan=0.0)
-            actions2 = torch.nan_to_num(actions2, nan=0.0)
-
-        return obs1, actions1, obs2, actions2, pref
-
-
-def bradley_terry_loss(rewards1, rewards2, preferences):
-    """
-    Compute the Bradley-Terry preference learning loss.
-
-    Args:
-        rewards1: Predicted rewards for the first segments in each pair
-        rewards2: Predicted rewards for the second segments in each pair
-        preferences: Labels indicating which segment is preferred (1 or 2)
-
-    Returns:
-        Loss value
-    """
-    # Convert preferences to probabilities (1 = first segment preferred, 2 = second segment preferred)
-    # Use detach and clone for tensor conversion if input is already a tensor
-    if isinstance(preferences, torch.Tensor):
-        prefs = (preferences == 1).float()
-    else:
-        prefs = (torch.tensor(preferences) == 1).float()
-    
-    # Compute probability that segment1 is preferred over segment2 using the Bradley-Terry model
-    # Add a small epsilon for numerical stability
-    eps = 1e-6
-    logits = torch.clamp(
-        rewards1 - rewards2, min=-50.0, max=50.0
-    )  # Clip logits to prevent overflow
-    pred_probs = torch.sigmoid(logits)
-
-    # Use a more numerically stable binary cross-entropy loss
-    loss = -torch.mean(prefs * torch.log(pred_probs + eps) + (1 - prefs) * torch.log(1 - pred_probs + eps))
-    
-    return loss
-
-def create_data_loaders(preference_dataset, train_ratio=0.8, val_ratio=0.1, batch_size=32, num_workers=4, pin_memory=True, seed=42):
-    """Create data loaders for training, validation, and testing.
-    
-    Args:
-        preference_dataset: Dataset containing segment preference pairs
-        train_ratio: Proportion of data to use for training
-        val_ratio: Proportion of data to use for validation
-        batch_size: Batch size for data loaders
-        num_workers: Number of workers for data loading
-        pin_memory: Whether to pin memory for faster GPU transfer
-        seed: Random seed for reproducibility
-        
-    Returns:
-        Dictionary containing 'train', 'val', and 'test' data loaders, plus dataset sizes
-    """
-    # Calculate split sizes
-    total_size = len(preference_dataset)
-    train_size = int(train_ratio * total_size)
-    val_size = int(val_ratio * total_size)
-    test_size = total_size - train_size - val_size
-    
-    # Create random splits
-    train_dataset, val_dataset, test_dataset = random_split(
-        preference_dataset, 
-        [train_size, val_size, test_size],
-        generator=torch.Generator().manual_seed(seed)
-    )
-    
-    print(f"Split data: Train={train_size}, Validation={val_size}, Test={test_size}")
-    
-    # Determine effective settings for CPU vs GPU
-    effective_num_workers = num_workers
-    effective_pin_memory = pin_memory
-    
-    # Adjust for CPU-only mode
-    if not torch.cuda.is_available():
-        effective_pin_memory = False
-    
-    # Create data loaders
-    train_loader = DataLoader(
-        train_dataset, 
-        batch_size=batch_size, 
-        shuffle=True,
-        num_workers=effective_num_workers,
-        pin_memory=effective_pin_memory,
-        persistent_workers=effective_num_workers > 0,
-        prefetch_factor=2 if effective_num_workers > 0 else None,
-    )
-    
-    val_loader = DataLoader(
-        val_dataset, 
-        batch_size=batch_size,
-        num_workers=effective_num_workers,
-        pin_memory=effective_pin_memory,
-        persistent_workers=effective_num_workers > 0,
-        prefetch_factor=2 if effective_num_workers > 0 else None,
-    )
-    
-    test_loader = DataLoader(
-        test_dataset, 
-        batch_size=batch_size,
-        num_workers=effective_num_workers,
-        pin_memory=effective_pin_memory,
-        persistent_workers=effective_num_workers > 0,
-        prefetch_factor=2 if effective_num_workers > 0 else None,
-    )
-    
-    return {
-        'train': train_loader,
-        'val': val_loader,
-        'test': test_loader,
-        'train_size': train_size,
-        'val_size': val_size,
-        'test_size': test_size
-    }
-
-def log_wandb_metrics(train_loss, val_loss, epoch, lr=None):
-    """Log training metrics to wandb."""
-    if not wandb.run:
-        return
-
-    metrics = {
-        "epoch": epoch,
-        "train_loss": train_loss,
-        "val_loss": val_loss,
-    }
-
-    if lr is not None:
-        metrics["learning_rate"] = lr
-    
-    # Use our improved log_to_wandb function
-    log_to_wandb(metrics, epoch=epoch, prefix="train")
-
-
-def train_reward_model(model, train_loader, val_loader, device, num_epochs=50, lr=1e-4):
-    """Train the reward model using Bradley-Terry loss with wandb logging."""
-    optimizer = optim.Adam(model.parameters(), lr=lr, weight_decay=1e-4)  # Add weight decay for regularization
-    
-    train_losses = []
-    val_losses = []
-    best_val_loss = float("inf")
-    best_model_state = None
-    max_grad_norm = 1.0  # For gradient clipping
-
-    # Initialize weights properly - this can help prevent NaN issues at the start
-    for m in model.modules():
-        if isinstance(m, nn.Linear):
-            nn.init.orthogonal_(m.weight.data)
-            if m.bias is not None:
-                m.bias.data.zero_()
-
-    print(f"Training reward model with gradient clipping at {max_grad_norm}...")
-    print(f"Using constant learning rate: {lr}")
-    
-    # Clear CUDA cache before training 
-    if device.type == 'cuda':
-        torch.cuda.empty_cache()
-
-    # Move model to device
-    model = model.to(device)
-
-    for epoch in range(num_epochs):
-        # Training
-        model.train()
-        train_loss = 0
-        
-        # Use a progress bar with ETA
-        progress_bar = tqdm(
-            train_loader,
-            desc=f"Epoch {epoch + 1}/{num_epochs} (Train)",
-            leave=False,
-            dynamic_ncols=True,
-        )
-
-        for batch_idx, (obs1, actions1, obs2, actions2, pref) in enumerate(
-            progress_bar
-        ):
-            # Move data to device
-            obs1, actions1, obs2, actions2, pref = (
-                obs1.to(device, non_blocking=True),
-                actions1.to(device, non_blocking=True),
-                obs2.to(device, non_blocking=True),
-                actions2.to(device, non_blocking=True),
-                pref.to(device, non_blocking=True),
-            )
-            
-            optimizer.zero_grad(set_to_none=True)
-
-            # Compute rewards
-            reward1 = model(obs1, actions1)
-            reward2 = model(obs2, actions2)
-            
-            loss = bradley_terry_loss(reward1, reward2, pref)
-            loss.backward()
-
-            # Clip gradients
-            torch.nn.utils.clip_grad_norm_(model.parameters(), max_grad_norm)
-            
-            optimizer.step()
-
-            train_loss += loss.item()
-            progress_bar.set_postfix({"loss": f"{loss.item():.4f}"})
-            
-        avg_train_loss = train_loss / len(train_loader)
-        train_losses.append(avg_train_loss)
-
-        # Validation
-        model.eval()
-        val_loss = 0
-        
-        val_progress = tqdm(val_loader, desc=f"Epoch {epoch+1}/{num_epochs} (Val)", 
-                           leave=False, dynamic_ncols=True)
-        
-        with torch.no_grad():
-            for batch_idx, (obs1, actions1, obs2, actions2, pref) in enumerate(
-                val_progress
-            ):
-                # Move data to device
-                obs1, actions1, obs2, actions2, pref = (
-                    obs1.to(device, non_blocking=True),
-                    actions1.to(device, non_blocking=True),
-                    obs2.to(device, non_blocking=True),
-                    actions2.to(device, non_blocking=True),
-                    pref.to(device, non_blocking=True),
-                )
-                
-                reward1 = model(obs1, actions1)
-                reward2 = model(obs2, actions2)
-                
-                loss = bradley_terry_loss(reward1, reward2, pref)
-                
-                val_loss += loss.item()
-                val_progress.set_postfix({"loss": f"{loss.item():.4f}"})
-        
-        avg_val_loss = val_loss / len(val_loader)
-        val_losses.append(avg_val_loss)
-        
-        # Save best model
-        if avg_val_loss < best_val_loss:
-            best_val_loss = avg_val_loss
-            best_model_state = model.state_dict().copy()
-
-        # Log to wandb
-        log_wandb_metrics(avg_train_loss, avg_val_loss, epoch, lr)
-        
-        print(f"Epoch {epoch+1}/{num_epochs}: train_loss={avg_train_loss:.4f}, val_loss={avg_val_loss:.4f}, lr={lr:.6f}")
-    
-    # Load best model if we found one
-    if best_model_state is not None:
-        model.load_state_dict(best_model_state)
-    else:
-        print(
-            "WARNING: No best model found (all had NaN losses). Using the final model state."
-        )
-
-    # Filter out NaN values for plotting
-    train_losses_clean = [loss for loss in train_losses if not np.isnan(loss)]
-    val_losses_clean = [loss for loss in val_losses if not np.isnan(loss)]
-
-    # Plot training curve if we have non-NaN values
-    if train_losses_clean and val_losses_clean:
-        plt.figure(figsize=(10, 6))
-        plt.plot(train_losses_clean, label="Train Loss")
-        plt.plot(val_losses_clean, label="Validation Loss")
-        plt.xlabel("Epoch")
-        plt.ylabel("Loss")
-        plt.title("Reward Model Training")
-        plt.legend()
-        plt.savefig("reward_model_training.png", dpi=300, bbox_inches="tight")
-
-        # Log the plot to wandb
-        if wandb.run:
-            log_to_wandb({"training_curve": wandb.Image('reward_model_training.png')})
-            
-        plt.close()
-
-    return model, train_losses, val_losses
-
-def load_preferences_data(file_path):
-    """Load preference data saved from collect_cluster_preferences.py.
-    
-    Args:
-        file_path: Path to saved preference data pickle file
-        
-    Returns:
-        Tuple of (segment_pairs, segment_indices, preferences, segments)
-    """
-    print(f"Loading preference data from {file_path}")
-    
-    # Load data with torch.load instead of pickle
-    pref_data = torch.load(file_path, weights_only=False)
-    
-    # Extract the necessary components
-    segment_pairs = pref_data['segment_pairs']
-    segment_indices = pref_data['segment_indices']
-    
-    # Get preferences
-    if 'preference_labels' in pref_data:
-        print("Using preference_labels from dataset")
-        preferences = pref_data['preference_labels']
-    else:
-        print("Could not find preferences in dataset! Available keys:", list(pref_data.keys()))
-        raise KeyError("No preference data found in file")
-    
-    # Check if data is included in the preference data
-    data = None
-    if 'data' in pref_data:
-        data = pref_data['data']
-        print(f"Found embedded data with fields: {list(data.keys())}")
-    
-    print(f"Loaded {len(segment_pairs)} preference pairs")
-    return segment_pairs, segment_indices, preferences, data
-
-def evaluate_model_on_test_set(model, test_loader, device):
-    """Evaluate model performance on the test set.
-    
-    Args:
-        model: Trained reward model
-        test_loader: DataLoader for test data
-        device: Device to run evaluation on
-        
-    Returns:
-        Dictionary containing evaluation metrics
-    """
-    print("\nEvaluating on test set...")
-    model.eval()
-    test_loss = 0
-    test_acc = 0
-    test_total = 0
-    logpdf_values = []
-    
-    with torch.no_grad():
-        for obs1, actions1, obs2, actions2, pref in tqdm(test_loader, desc="Testing"):
-            # Move to device
-            obs1, actions1 = obs1.to(device), actions1.to(device)
-            obs2, actions2 = obs2.to(device), actions2.to(device)
-            pref = pref.to(device)
-            
-            # Get reward predictions
-            reward1 = model(obs1, actions1)
-            reward2 = model(obs2, actions2)
-                
-            # Compute loss
-            loss = bradley_terry_loss(reward1, reward2, pref)
-            test_loss += loss.item()
-            
-            # Get model predictions
-            # Higher reward should correspond to the preferred segment
-            # pref=1 means segment 1 is preferred, pref=2 means segment 2 is preferred
-            pred_pref = torch.where(reward1 > reward2, 
-                                    torch.ones_like(pref), 
-                                    torch.ones_like(pref) * 2)
-            
-            # Compute accuracy (prediction matches ground truth preference)
-            correct = (pred_pref == pref).sum().item()
-            test_acc += correct
-            test_total += pref.size(0)
-            
-            # Calculate log probability for each batch item
-            batch_size = pref.size(0)
-            for i in range(batch_size):
-                # Select the correctly preferred segments for this batch item
-                if pref[i] == 1:
-                    # First segment is preferred
-                    segment_obs = obs1[i:i+1]  # Keep batch dimension
-                    segment_actions = actions1[i:i+1]
-                    segment_reward = reward1[i:i+1]
-                else:
-                    # Second segment is preferred
-                    segment_obs = obs2[i:i+1]  # Keep batch dimension
-                    segment_actions = actions2[i:i+1]
-                    segment_reward = reward2[i:i+1]
-                
-                # Calculate logpdf
-                logp = model.logpdf(segment_obs, segment_actions, segment_reward)
-                logpdf_values.append(logp.mean().item())
-    
-    avg_test_loss = test_loss / len(test_loader) if len(test_loader) > 0 else float('nan')
-    test_accuracy = test_acc / test_total if test_total > 0 else 0
-    avg_logpdf = np.mean(logpdf_values) if logpdf_values else float('nan')
-    
-    print(f"Test Loss: {avg_test_loss:.4f}, Accuracy: {test_accuracy:.4f}, Avg LogPDF: {avg_logpdf:.4f}")
-    print(f"Correctly predicted {test_acc} out of {test_total} preference pairs ({test_accuracy:.2%})")
-    
-    return {
-        "test_loss": avg_test_loss,
-        "test_accuracy": test_accuracy,
-        "avg_logpdf": avg_logpdf,
-        "num_test_samples": test_total
-    }
-=======
 # Import shared models and utilities
 from models import SegmentRewardModel
 from utils import (
@@ -678,7 +30,6 @@
     load_preferences_data,
     train_reward_model
 )
->>>>>>> aad94e98
 
 @hydra.main(config_path="config", config_name="reward_model", version_base=None)
 def main(cfg: DictConfig):
@@ -717,16 +68,9 @@
         )
         
         print(f"Wandb initialized: {wandb.run.name}")
-<<<<<<< HEAD
-
-    # Create output directory
-    os.makedirs(cfg.output.output_dir, exist_ok=True)
-    
-=======
     
     output_dir = cfg.output.output_dir
 
->>>>>>> aad94e98
     # Get dataset name for the subdirectory
     dataset_name = Path(cfg.data.data_path).stem
     
@@ -916,18 +260,9 @@
     # Train the model
     print("\nTraining reward model...")
     model, train_losses, val_losses = train_reward_model(
-<<<<<<< HEAD
-        model,
-        train_loader,
-        val_loader,
-        device,
-        num_epochs=cfg.training.num_epochs,
-        lr=cfg.model.lr,
-=======
         model, train_loader, val_loader, device, 
         num_epochs=cfg.training.num_epochs, lr=cfg.model.lr,
         wandb=wandb if cfg.wandb.use_wandb else None
->>>>>>> aad94e98
     )
 
     # Calculate and print training time
