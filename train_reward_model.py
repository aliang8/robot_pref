--- conflicted
+++ resolved
@@ -192,13 +192,6 @@
         if observations.dim() == 2:  # Single segment
             # Compute segment reward
             segment_reward = self(observations, actions)
-<<<<<<< HEAD
-            return self.reward_model.logpdf(
-                observations.mean(0, keepdim=True),
-                actions.mean(0, keepdim=True) if len(actions) > 0 else actions[0:1],
-                rewards,
-            )
-=======
             
             # Use mean observation and action for the whole segment to compute log probability
             mean_obs = observations.mean(0, keepdim=True)
@@ -207,7 +200,6 @@
             # Get log probability from base reward model
             return self.reward_model.logpdf(mean_obs, mean_action, rewards)
             
->>>>>>> 2a7410cd
         elif observations.dim() == 3:  # Batch of segments
             # Compute mean observation and action for each segment
             mean_obs = observations.mean(1)  # Average over sequence length
@@ -217,7 +209,6 @@
             return self.reward_model.logpdf(mean_obs, mean_actions, rewards)
         else:
             raise ValueError(f"Unexpected input shape for logpdf: {observations.shape}")
-
 
 class PreferenceDataset(Dataset):
     """Dataset for segment preference pairs."""
@@ -353,8 +344,6 @@
     
     return loss
 
-<<<<<<< HEAD
-=======
 def create_data_loaders(preference_dataset, train_ratio=0.8, val_ratio=0.1, batch_size=32, num_workers=4, pin_memory=True, seed=RANDOM_SEED):
     """Create data loaders for training, validation, and testing.
     
@@ -430,7 +419,6 @@
         'val_size': val_size,
         'test_size': test_size
     }
->>>>>>> 2a7410cd
 
 def log_wandb_metrics(train_loss, val_loss, epoch, lr=None):
     """Log training metrics to wandb."""
@@ -451,16 +439,8 @@
 
 def train_reward_model(model, train_loader, val_loader, device, num_epochs=50, lr=1e-4):
     """Train the reward model using Bradley-Terry loss with wandb logging."""
-<<<<<<< HEAD
-    optimizer = optim.Adam(
-        model.parameters(), lr=lr, weight_decay=1e-4
-    )  # Add weight decay for regularization
-    scheduler = StepLR(optimizer, step_size=10, gamma=0.5)
-
-=======
     optimizer = optim.Adam(model.parameters(), lr=lr, weight_decay=1e-4)  # Add weight decay for regularization
     
->>>>>>> 2a7410cd
     train_losses = []
     val_losses = []
     best_val_loss = float("inf")
@@ -475,16 +455,10 @@
                 m.bias.data.zero_()
 
     print(f"Training reward model with gradient clipping at {max_grad_norm}...")
-<<<<<<< HEAD
-
-    # Clear CUDA cache before training
-    if device.type == "cuda":
-=======
     print(f"Using constant learning rate: {lr}")
     
     # Clear CUDA cache before training 
     if device.type == 'cuda':
->>>>>>> 2a7410cd
         torch.cuda.empty_cache()
 
     # Move model to device
@@ -565,12 +539,6 @@
         
         avg_val_loss = val_loss / len(val_loader)
         val_losses.append(avg_val_loss)
-<<<<<<< HEAD
-
-        # Update learning rate
-        scheduler.step()
-=======
->>>>>>> 2a7410cd
         
         # Save best model
         if avg_val_loss < best_val_loss:
@@ -745,7 +713,7 @@
         # Set up a run name if not specified
         run_name = cfg.wandb.name
         if run_name is None:
-            run_name = f"reward_{dataset_name}_{time.strftime('%Y%m%d_%H%M%S')}"
+            run_name = f"reward_{dataset_name}_{cfg.data.num_pairs}_{time.strftime('%Y%m%d_%H%M%S')}"
 
         # Initialize wandb
         wandb.init(
@@ -868,74 +836,6 @@
     preference_dataset = PreferenceDataset(
         data_cpu, segment_pairs, segment_indices, preferences
     )
-<<<<<<< HEAD
-
-    # Split into train, validation, and test sets
-    total_size = len(preference_dataset)
-    train_size = int(0.8 * total_size)
-    val_size = int(0.1 * total_size)
-    test_size = total_size - train_size - val_size
-
-    # Create random splits
-    train_dataset, val_dataset, test_dataset = random_split(
-        preference_dataset,
-        [train_size, val_size, test_size],
-        generator=torch.Generator().manual_seed(RANDOM_SEED),
-    )
-
-    # Log dataset information to wandb
-    if cfg.wandb.use_wandb:
-        wandb.config.update(
-            {
-                "dataset": {
-                    "name": Path(cfg.data.data_path).stem,
-                    "total_pairs": total_size,
-                    "train_size": train_size,
-                    "val_size": val_size,
-                    "test_size": test_size,
-                    "observation_dim": state_dim,
-                    "action_dim": action_dim,
-                }
-            }
-        )
-
-    print(f"Split data: Train={train_size}, Validation={val_size}, Test={test_size}")
-
-    # Create data loaders
-    train_loader = DataLoader(
-        train_dataset,
-        batch_size=cfg.training.batch_size,
-        shuffle=True,
-        num_workers=effective_num_workers,
-        pin_memory=effective_pin_memory,
-        persistent_workers=effective_num_workers > 0,
-        # Add prefetch factor for more efficient loading
-        prefetch_factor=2 if effective_num_workers > 0 else None,
-    )
-
-    val_loader = DataLoader(
-        val_dataset,
-        batch_size=cfg.training.batch_size,
-        num_workers=effective_num_workers,
-        pin_memory=effective_pin_memory,
-        persistent_workers=effective_num_workers > 0,
-        prefetch_factor=2 if effective_num_workers > 0 else None,
-    )
-
-    test_loader = DataLoader(
-        test_dataset,
-        batch_size=cfg.training.batch_size,
-        num_workers=effective_num_workers,
-        pin_memory=effective_pin_memory,
-        persistent_workers=effective_num_workers > 0,
-        prefetch_factor=2 if effective_num_workers > 0 else None,
-    )
-
-    print(
-        f"Train pairs: {len(train_dataset)}, Validation pairs: {len(val_dataset)}, Test pairs: {len(test_dataset)}"
-    )
-
-=======
     
     # Create data loaders
     dataloaders = create_data_loaders(
@@ -966,22 +866,19 @@
             }
         })
     
->>>>>>> 2a7410cd
     # Initialize reward model
     model = SegmentRewardModel(state_dim, action_dim, hidden_dims=cfg.model.hidden_dims)
 
     # Log model info to wandb
     if cfg.wandb.use_wandb:
         # Use a different key name to avoid conflicts with existing 'model' key
-        wandb.config.update(
-            {
-                "model_info": {
-                    "hidden_dims": cfg.model.hidden_dims,
-                    "total_parameters": sum(p.numel() for p in model.parameters()),
-                }
+        wandb.config.update({
+            "model_info": {
+                "hidden_dims": cfg.model.hidden_dims,
+                "total_parameters": sum(p.numel() for p in model.parameters())
             }
-        )
-
+        })
+        
         # Log model graph if possible
         if hasattr(wandb, "watch"):
             wandb.watch(model, log="all")
@@ -1011,47 +908,6 @@
     print(f"\nTraining completed in {int(hours)}h {int(minutes)}m {int(seconds)}s")
 
     # Evaluate on test set
-<<<<<<< HEAD
-    print("\nEvaluating on test set...")
-    model.eval()
-    test_loss = 0
-    test_acc = 0
-    test_total = 0
-
-    with torch.no_grad():
-        for obs1, actions1, obs2, actions2, pref in tqdm(test_loader, desc="Testing"):
-            # Move to device
-            obs1, actions1 = obs1.to(device), actions1.to(device)
-            obs2, actions2 = obs2.to(device), actions2.to(device)
-            pref = pref.to(device)
-
-            # Get reward predictions
-            reward1 = model(obs1, actions1)
-            reward2 = model(obs2, actions2)
-            
-            # Compute loss
-            loss = bradley_terry_loss(reward1, reward2, pref)
-            test_loss += loss.item()
-
-            # Compute accuracy (prediction matches preference)
-            pred_pref = (
-                reward1 > reward2
-            ).long() + 1  # 1 if reward1 > reward2, 2 otherwise
-            test_acc += (pred_pref == pref).sum().item()
-            test_total += pref.size(0)
-
-    avg_test_loss = (
-        test_loss / len(test_loader) if len(test_loader) > 0 else float("nan")
-    )
-    test_accuracy = test_acc / test_total if test_total > 0 else 0
-
-    print(f"Test Loss: {avg_test_loss:.4f}, Accuracy: {test_accuracy:.4f}")
-
-    # Log final test results to wandb
-    if cfg.wandb.use_wandb:
-        wandb.log({"test_loss": avg_test_loss, "test_accuracy": test_accuracy})
-
-=======
     model = model.to(device)
     test_metrics = evaluate_model_on_test_set(model, test_loader, device)
     
@@ -1059,7 +915,6 @@
     if cfg.wandb.use_wandb:
         wandb.log(test_metrics)
     
->>>>>>> 2a7410cd
     # Save model
     model_path = f"{cfg.output.output_dir}/reward_model_{cfg.data.num_pairs}.pt"
     torch.save(model.state_dict(), model_path)
@@ -1080,20 +935,14 @@
         "action_dim": action_dim,
         "training_losses": train_losses,
         "validation_losses": val_losses,
-<<<<<<< HEAD
-        "test_loss": avg_test_loss,
-        "test_accuracy": test_accuracy,
-        "config": OmegaConf.to_container(cfg, resolve=True),
-=======
         "test_metrics": test_metrics,
         "config": OmegaConf.to_container(cfg, resolve=True)
->>>>>>> 2a7410cd
     }
 
-    with open(f"{cfg.output.output_dir}/reward_model_info.pkl", "wb") as f:
+    with open(f"{cfg.output.output_dir}/reward_model_info_{cfg.data.num_pairs}.pkl", "wb") as f:
         pickle.dump(segment_info, f)
 
-    print(f"Model information saved to {cfg.output.output_dir}/reward_model_info.pkl")
+    print(f"Model information saved to {cfg.output.output_dir}/reward_model_info_{cfg.data.num_pairs}.pkl")
 
     # Finish wandb run
     if cfg.wandb.use_wandb and wandb.run:
