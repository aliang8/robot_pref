import os
import torch
import numpy as np
import random
from tqdm import tqdm
import matplotlib.pyplot as plt
import pickle
import time
from pathlib import Path
import hydra
from omegaconf import DictConfig, OmegaConf
import wandb

# Import utility functions
from trajectory_utils import (
    load_tensordict,
    create_segments,
    sample_segment_pairs,
)
from utils.wandb_utils import log_to_wandb, log_artifact
from utils.seed_utils import set_seed

# Import shared models and utilities
from models.reward_models import RewardModel
from utils import (
    PreferenceDataset,
    create_data_loaders,
    evaluate_model_on_test_set,
    load_preferences_data,
    train_model,
)


def run_reward_analysis(
    model_path,
    data_path,
    output_dir,
    num_episodes=9,
    device=None,
    random_seed=42,
    wandb_run=None,
):
    """Run reward analysis on the trained model and log results to wandb.

    Args:
        model_path: Path to the trained reward model
        data_path: Path to the dataset
        output_dir: Directory to save the analysis plots
        num_episodes: Number of episodes to analyze
        device: Device to run the analysis on
        random_seed: Random seed for reproducibility
        wandb_run: Wandb run object for logging
    """
    # Import analyze_rewards here to avoid circular imports
    from analyze_rewards import analyze_rewards

    print("\n--- Running Reward Analysis ---")

    # Run the analysis
    analyze_rewards(
        data_path=data_path,
        model_path=model_path,
        output_dir=output_dir,
        num_episodes=num_episodes,
        device=device,
        random_seed=random_seed,
    )

    # Log the analysis results to wandb
    if wandb_run is not None and wandb_run.run:
        reward_grid_path = os.path.join(output_dir, "reward_grid.png")
        if os.path.exists(reward_grid_path):
            print(f"Logging reward analysis grid to wandb")
            wandb_run.log({"reward_analysis/grid": wandb.Image(reward_grid_path)})
        else:
            print(f"Warning: Could not find reward grid image at {reward_grid_path}")

    print("Reward analysis completed successfully")


@hydra.main(config_path="config", config_name="reward_model", version_base=None)
def main(cfg: DictConfig):
    """Train a state-action reward model using BT loss with Hydra config."""
    # Get the dataset name
    dataset_name = Path(cfg.data.data_path).stem

    # Replace only the dataset name placeholder in the template strings
    if hasattr(cfg.output, "model_dir_name"):
        cfg.output.model_dir_name = cfg.output.model_dir_name.replace(
            "DATASET_NAME", dataset_name
        )

    if hasattr(cfg.output, "artifact_name"):
        cfg.output.artifact_name = cfg.output.artifact_name.replace(
            "DATASET_NAME", dataset_name
        )

    print("\n" + "=" * 50)
    print("Training reward model with Bradley-Terry preference learning")
    print("=" * 50)

    # Print config for visibility
    print("\nConfiguration:")
    print(OmegaConf.to_yaml(cfg))

    # Set random seed for reproducibility
    random_seed = cfg.get("random_seed", 42)
    set_seed(random_seed)
    print(f"Global random seed set to {random_seed}")

    # Initialize wandb
    if cfg.wandb.use_wandb:
        # Generate experiment name based on data path
        dataset_name = Path(cfg.data.data_path).stem

        # Set up a run name if not specified
        run_name = cfg.wandb.name
        if run_name is None:
            run_name = f"reward_{dataset_name}_{cfg.data.num_pairs}_{time.strftime('%Y%m%d_%H%M%S')}"

        # Initialize wandb
        wandb.init(
            project=cfg.wandb.project,
            entity=cfg.wandb.entity,
            name=run_name,
            config=OmegaConf.to_container(cfg, resolve=True),
            tags=cfg.wandb.tags,
            notes=cfg.wandb.notes,
        )

        print(f"Wandb initialized: {wandb.run.name}")

    output_dir = cfg.output.output_dir

    # Get dataset name for the subdirectory
    dataset_name = Path(cfg.data.data_path).stem

    # If using preference data, include that info
    pref_dataset_info = ""
    if hasattr(cfg.data, "preferences_data_path") and cfg.data.preferences_data_path:
        # Extract key parameters from the preference dataset path
        pref_path = Path(cfg.data.preferences_data_path)
        pref_dir = pref_path.parent

        # Try to extract parameters from directory name (e.g., n50_k10_seed42_dtw500)
        dir_parts = pref_dir.name.split("_")

        # Extract n_queries and k_augment if present in the directory name
        n_queries = next(
            (
                part[1:]
                for part in dir_parts
                if part.startswith("n") and part[1:].isdigit()
            ),
            "",
        )
        k_augment = next(
            (
                part[1:]
                for part in dir_parts
                if part.startswith("k") and part[1:].isdigit()
            ),
            "",
        )

        if n_queries and k_augment:
            pref_dataset_info = f"_n{n_queries}_k{k_augment}"
        else:
            # If we can't extract parameters, just use the parent directory name
            pref_dataset_info = f"_{pref_dir.name}"

    # Get model directory name from config, with pref_dataset_info added if present
    model_dir_name = cfg.output.model_dir_name
    # Insert pref_dataset_info after the dataset name if present
    if pref_dataset_info:
        model_dir_name = model_dir_name.replace(
            dataset_name, f"{dataset_name}{pref_dataset_info}"
        )

    os.makedirs(output_dir, exist_ok=True)
    model_dir = output_dir

    # Setup CUDA device
    if cfg.hardware.use_cpu:
        device = torch.device("cpu")
    else:
        cuda_device = f"cuda:{cfg.hardware.gpu}" if torch.cuda.is_available() else "cpu"
        device = torch.device(cuda_device)

    print(f"Using device: {device}")

    # Determine effective GPU and CPU settings
    effective_num_workers = cfg.training.num_workers
    effective_pin_memory = cfg.training.pin_memory

    # Adjust for CPU-only mode
    if device.type == "cpu":
        print("Running in CPU mode")
        effective_pin_memory = False

    # Initialize variables
    data_cpu = None
    segments = None
    segment_pairs = None
    segment_indices = None
    preferences = None
    state_dim = None
    action_dim = None

    # First, try to load from preference data if specified
    if hasattr(cfg.data, "preferences_data_path") and cfg.data.preferences_data_path:
        print(f"Loading preference data from {cfg.data.preferences_data_path}")

        # Load the preference data
        segment_pairs, segment_indices, preferences, embedded_data = (
            load_preferences_data(cfg.data.preferences_data_path)
        )

        # Use embedded data if available
        if embedded_data is not None:
            print("Using embedded data from preference file")
            data_cpu = embedded_data

            # Get observation and action dimensions from embedded data
            if "obs" in data_cpu:
                observations = data_cpu["obs"]
                state_dim = observations.shape[1]
            elif "state" in data_cpu:
                observations = data_cpu["state"]
                state_dim = observations.shape[1]

            if "action" in data_cpu:
                actions = data_cpu["action"]
                action_dim = actions.shape[1]

            print(f"Embedded data contains fields: {list(data_cpu.keys())}")
            print(
                f"Observation shape: {observations.shape}, Action shape: {actions.shape if 'action' in data_cpu else 'N/A'}"
            )
        else:
            print(
                "No embedded data found in preference file. Will load from original data file."
            )

    # If we don't have data yet, load from the original file
    if data_cpu is None:
        print(f"Loading data from original file: {cfg.data.data_path}")
        data = load_tensordict(cfg.data.data_path)

        # Get observation and action dimensions
        observations = data["obs"] if "obs" in data else data["state"]
        actions = data["action"]
        state_dim = observations.shape[1]
        action_dim = actions.shape[1]

        # Ensure data is on CPU for processing
        data_cpu = {
            k: v.cpu() if isinstance(v, torch.Tensor) else v for k, v in data.items()
        }
        print(f"Loaded data with {len(observations)} observations")

    # If we still don't have necessary preference data, generate it
    if segment_pairs is None or preferences is None:
        if segment_indices is not None and segments is None:
            # Extract segments from data using provided indices
            print("Extracting segments from data using provided segment indices...")
            segments = []
            for start_idx, end_idx in tqdm(segment_indices, desc="Extracting segments"):
                segment_obs = data_cpu["obs"][start_idx : end_idx + 1]
                segments.append(segment_obs)
            print(f"Extracted {len(segments)} segments")

        # If we still don't have segments, generate them
        if segments is None or segment_indices is None:
            print(f"Creating segments of length {cfg.data.segment_length}...")
            num_segments = cfg.data.num_segments if cfg.data.num_segments > 0 else None
            segments, segment_indices = create_segments(
                data_cpu,
                segment_length=cfg.data.segment_length,
                max_segments=num_segments,
            )

        # If we still don't have pairs or preferences, generate them
        if segment_pairs is None or preferences is None:
            print(f"Generating {cfg.data.num_pairs} preference pairs...")
            segment_pairs, preferences = sample_segment_pairs(
                segments,
                segment_indices,
                data_cpu["reward"],
                n_pairs=cfg.data.num_pairs,
            )
    else:
        print(
            f"Using {len(segment_pairs)} preference pairs loaded from preference data file"
        )

    print(
        f"Final data stats - Observation dimension: {state_dim}, Action dimension: {action_dim}"
    )
    print(
        f"Working with {len(segment_pairs) if segment_pairs is not None else 0} preference pairs across {len(segment_indices) if segment_indices is not None else 0} segments"
    )

    # Create dataset
    preference_dataset = PreferenceDataset(
        data_cpu, segment_pairs, segment_indices, preferences
    )

    # Create data loaders
    dataloaders = create_data_loaders(
        preference_dataset,
        train_ratio=0.8,  # 80% for training
        val_ratio=0.1,  # 10% for validation
        batch_size=cfg.training.batch_size,
        num_workers=effective_num_workers,
        pin_memory=effective_pin_memory,
<<<<<<< HEAD
        seed=random_seed,  # Use the same random seed
=======
        seed=random_seed,
        normalize_obs=cfg.data.normalize_obs,
        norm_method=cfg.data.norm_method
>>>>>>> 2e079632
    )

    train_loader = dataloaders["train"]
    val_loader = dataloaders["val"]
    test_loader = dataloaders["test"]

    # Log dataset information to wandb
    if cfg.wandb.use_wandb:
        wandb.config.update(
            {
                "dataset": {
                    "name": Path(cfg.data.data_path).stem,
                    "total_pairs": len(preference_dataset),
                    "train_size": dataloaders["train_size"],
                    "val_size": dataloaders["val_size"],
                    "test_size": dataloaders["test_size"],
                    "observation_dim": state_dim,
                    "action_dim": action_dim,
                }
            }
        )

    # Initialize reward model
    model = RewardModel(state_dim, action_dim, hidden_dims=cfg.model.hidden_dims)

    # Log model info to wandb
    if cfg.wandb.use_wandb:
        # Use a different key name to avoid conflicts with existing 'model' key
        wandb.config.update(
            {
                "model_info": {
                    "hidden_dims": cfg.model.hidden_dims,
                    "total_parameters": sum(p.numel() for p in model.parameters()),
                }
            }
        )

        # Log model graph if possible
        if hasattr(wandb, "watch"):
            wandb.watch(model, log="all")

    print(f"Reward model: {model}")
    print(f"Total parameters: {sum(p.numel() for p in model.parameters())}")

    # Start timing the training
    start_time = time.time()

    # Create a descriptive model filename
    dataset_name = Path(cfg.data.data_path).stem
    hidden_dims_str = "_".join(map(str, cfg.model.hidden_dims))

    # Also save a version with more detailed filename for versioning
    sub_dir = f"{dataset_name}{pref_dataset_info}_model_seg{cfg.data.segment_length}_hidden{hidden_dims_str}_epochs{cfg.training.num_epochs}_pairs{cfg.data.num_pairs}"

    os.makedirs(os.path.join(model_dir, sub_dir), exist_ok=True)
    model_path = os.path.join(model_dir, sub_dir, "model.pt")

    # Set path for training curve
    training_curve_path = os.path.join(model_dir, sub_dir, "training_curve.png")

    # Train the model
    print("\nTraining reward model...")
    model, train_losses, val_losses = train_model(
        model,
        train_loader,
        val_loader,
        device,
        num_epochs=cfg.training.num_epochs,
        lr=cfg.model.lr,
        wandb=wandb if cfg.wandb.use_wandb else None,
        output_path=training_curve_path,
    )

    # Calculate and print training time
    training_time = time.time() - start_time
    hours, remainder = divmod(training_time, 3600)
    minutes, seconds = divmod(remainder, 60)

    print(f"\nTraining completed in {int(hours)}h {int(minutes)}m {int(seconds)}s")

    # Evaluate on test set
    model = model.to(device)
    test_metrics = evaluate_model_on_test_set(model, test_loader, device)

    # Log final test results to wandb
    if cfg.wandb.use_wandb:
        log_to_wandb(test_metrics, prefix="test")

    # Save the model
    torch.save(model.state_dict(), model_path)
    print(f"Model saved with detailed name: {model_path}")

    # Log as wandb artifact
    if cfg.wandb.use_wandb:
        try:
            # Create metadata about the model
            metadata = {
                "observation_dim": state_dim,
                "action_dim": action_dim,
                "hidden_dims": cfg.model.hidden_dims,
                "test_accuracy": test_metrics["test_accuracy"],
                "test_loss": test_metrics["test_loss"],
                "num_segments": len(segments) if segments is not None else 0,
                "num_pairs": len(segment_pairs) if segment_pairs is not None else 0,
                "segment_length": cfg.data.segment_length,
                "preference_data": cfg.data.preferences_data_path
                if hasattr(cfg.data, "preferences_data_path")
                else None,
            }

            # Get artifact name from config, with pref_dataset_info added if present
            artifact_name = cfg.output.artifact_name
            if pref_dataset_info:
                artifact_name = artifact_name.replace(
                    dataset_name, f"{dataset_name}{pref_dataset_info}"
                )

            # Create and log artifact
            artifact = log_artifact(
                model_path,
                artifact_type="reward_model",
                name=artifact_name,
                metadata=metadata,
            )
            if artifact:
                print(f"Model logged to wandb as artifact: {artifact.name}")
        except Exception as e:
            print(f"Warning: Could not log model as wandb artifact: {e}")

    # Save segment info
    segment_info = {
        "segment_length": cfg.data.segment_length,
        "num_segments": len(segments) if segments is not None else 0,
        "num_pairs": len(segment_pairs) if segment_pairs is not None else 0,
        "observation_dim": state_dim,
        "action_dim": action_dim,
        "training_losses": train_losses,
        "validation_losses": val_losses,
        "test_metrics": test_metrics,
        "config": OmegaConf.to_container(cfg, resolve=True),
    }

    info_filename = f"info.pkl"
    info_path = os.path.join(model_dir, sub_dir, info_filename)
    with open(info_path, "wb") as f:
        pickle.dump(segment_info, f)

    print(f"Model information saved to {info_path}")

    # Run reward analysis
    analysis_dir = os.path.join(model_dir, sub_dir, "analysis")
    os.makedirs(analysis_dir, exist_ok=True)

    # Check if reward analysis is enabled (default to True)
    run_analysis = cfg.get("run_reward_analysis", True)

    if run_analysis:
        try:
            run_reward_analysis(
                model_path=model_path,
                data_path=cfg.data.data_path,
                output_dir=analysis_dir,
                num_episodes=cfg.get("analysis_episodes", 9),
                device=device,
                random_seed=random_seed,
                wandb_run=wandb if cfg.wandb.use_wandb else None,
            )
        except Exception as e:
            print(f"Warning: Error during reward analysis: {e}")

    # Finish wandb run
    if cfg.wandb.use_wandb and wandb.run:
        wandb.finish()

    print("\nReward model training complete!")


if __name__ == "__main__":
    main()<|MERGE_RESOLUTION|>--- conflicted
+++ resolved
@@ -1,27 +1,24 @@
 import os
-import torch
-import numpy as np
-import random
-from tqdm import tqdm
-import matplotlib.pyplot as plt
 import pickle
 import time
 from pathlib import Path
+
 import hydra
+import torch
 from omegaconf import DictConfig, OmegaConf
+from tqdm import tqdm
+
 import wandb
+
+# Import shared models and utilities
+from models.reward_models import RewardModel
 
 # Import utility functions
 from trajectory_utils import (
+    create_segments,
     load_tensordict,
-    create_segments,
     sample_segment_pairs,
 )
-from utils.wandb_utils import log_to_wandb, log_artifact
-from utils.seed_utils import set_seed
-
-# Import shared models and utilities
-from models.reward_models import RewardModel
 from utils import (
     PreferenceDataset,
     create_data_loaders,
@@ -29,6 +26,8 @@
     load_preferences_data,
     train_model,
 )
+from utils.seed_utils import set_seed
+from utils.wandb_utils import log_artifact, log_to_wandb
 
 
 def run_reward_analysis(
@@ -70,7 +69,7 @@
     if wandb_run is not None and wandb_run.run:
         reward_grid_path = os.path.join(output_dir, "reward_grid.png")
         if os.path.exists(reward_grid_path):
-            print(f"Logging reward analysis grid to wandb")
+            print("Logging reward analysis grid to wandb")
             wandb_run.log({"reward_analysis/grid": wandb.Image(reward_grid_path)})
         else:
             print(f"Warning: Could not find reward grid image at {reward_grid_path}")
@@ -314,13 +313,9 @@
         batch_size=cfg.training.batch_size,
         num_workers=effective_num_workers,
         pin_memory=effective_pin_memory,
-<<<<<<< HEAD
-        seed=random_seed,  # Use the same random seed
-=======
         seed=random_seed,
         normalize_obs=cfg.data.normalize_obs,
         norm_method=cfg.data.norm_method
->>>>>>> 2e079632
     )
 
     train_loader = dataloaders["train"]
@@ -463,7 +458,7 @@
         "config": OmegaConf.to_container(cfg, resolve=True),
     }
 
-    info_filename = f"info.pkl"
+    info_filename = "info.pkl"
     info_path = os.path.join(model_dir, sub_dir, info_filename)
     with open(info_path, "wb") as f:
         pickle.dump(segment_info, f)
