import glob
import itertools
import json
import os
import random
import time
from pathlib import Path

import hydra
import numpy as np
import pandas as pd
import torch
from omegaconf import DictConfig, OmegaConf
from tqdm import tqdm
<<<<<<< HEAD
import glob
import matplotlib.pyplot as plt
import numpy as np
=======
>>>>>>> 8296d332

import wandb
from models.reward_models import RewardModel, DistributionalRewardModel
from utils.analyze_rewards import analyze_rewards
from utils.data import (
    get_gt_preferences,
    load_tensordict,
    process_data_trajectories,
    segment_episodes,
)
from utils.dataset import (
    PreferenceDataset,
    create_data_loaders,
)
from utils.seed import set_seed
from utils.training import evaluate_model_on_test_set, train_model, train_distributional_model
from utils.wandb import log_to_wandb


def load_preferences_from_directory(pref_dir):
    """
    Load all preference files from a directory and return unique preferences.
    
    Args:
        pref_dir (str): Path to directory containing preference JSON files
        
    Returns:
        list: List of unique preferences with pair indices and choices
        dict: Statistics about preferences
    """

    print("="*50)
    print(f"Loading preferences from {pref_dir}")
    print("="*50)

    all_preferences = []
    stats = {
        'total_files': 0,
        'total_preferences': 0,
        'unique_pairs': set(),
        'preference_counts': {'A': 0, 'B': 0, 'equal': 0}
    }
    
    # Load all JSON files in the directory
    for pref_file in glob.glob(os.path.join(pref_dir, '*.json')):
        try:
            with open(pref_file, 'r') as f:
                data = json.load(f)
                stats['total_files'] += 1
                
                # Extract preferences from each file
                for pref in data.get('preferences', []):
                    pair_idx = pref.get('pair_index')
                    preference = pref.get('preference')
                    timestamp = pref.get('timestamp')
                    
                    if pair_idx is not None and preference:
                        all_preferences.append({
                            'pair_index': pair_idx,
                            'preference': preference,
                            'timestamp': timestamp
                        })
                        stats['unique_pairs'].add(pair_idx)
                        stats['preference_counts'][preference] += 1
                        stats['total_preferences'] += 1
                        
        except Exception as e:
            print(f"Error loading preferences from {pref_file}: {e}")
            continue
    
    # Sort preferences by timestamp and get unique latest preference for each pair
    all_preferences.sort(key=lambda x: x['timestamp'])
    unique_preferences = {}
    for pref in all_preferences:
        unique_preferences[pref['pair_index']] = pref
    
    # Convert to list of unique preferences
    unique_pref_list = list(unique_preferences.values())
    
    print(f"Loaded {len(unique_pref_list)} unique preferences from {stats['total_files']} files")
    print(f"Preference distribution: A: {stats['preference_counts']['A']}, "
          f"B: {stats['preference_counts']['B']}, "
          f"Equal: {stats['preference_counts']['equal']}")
    
    return unique_pref_list, stats

def load_segments_from_files(segment_pairs_path, segment_indices_path):
    """
    Load segment pairs and indices from numpy files.
    
    Args:
        segment_pairs_path (str): Path to segment pairs .npy file
        segment_indices_path (str): Path to segment indices .npy file
        
    Returns:
        tuple: (segment_pairs, segment_indices)
    """
    segment_pairs = np.load(segment_pairs_path)
    segment_indices = np.load(segment_indices_path)
    segment_indices = segment_indices.reshape(-1, 2)  # Reshape to (N, 2) for start/end indices
    
    print(f"Loaded {len(segment_pairs)} segment pairs")
    print(f"Loaded {len(segment_indices)} segment indices")
    
    return segment_pairs, segment_indices

def filter_pairs_with_preferences(segment_pairs, preferences):
    """
    Filter segment pairs to only include those with preferences.
    
    Args:
        segment_pairs (np.ndarray): Array of segment pairs
        preferences (list): List of preference dictionaries
        
    Returns:
        tuple: (filtered_pairs, filtered_preferences)
    """
    preference_dict = {p['pair_index']: p['preference'] for p in preferences}
    filtered_pairs = []
    filtered_preferences = []
    
    for idx, pair in enumerate(segment_pairs):
        if idx in preference_dict:
            filtered_pairs.append(pair)
            pref = preference_dict[idx]

            # Convert preference to numerical value
            if pref == 'A':
                filtered_preferences.append(1)
            elif pref == 'B':
                filtered_preferences.append(0)
            else:  # equal
                filtered_preferences.append(0.5)
    
    return np.array(filtered_pairs), np.array(filtered_preferences)

@hydra.main(config_path="config", config_name="reward_model", version_base=None)
def main(cfg: DictConfig):
    # Get the dataset name
    dataset_name = Path(cfg.data.data_path).stem

    # Replace only the dataset name placeholder in the template strings
    if hasattr(cfg.output, "model_dir_name"):
        cfg.output.model_dir_name = cfg.output.model_dir_name.replace(
            "DATASET_NAME", dataset_name
        )

    print("\n" + "=" * 50)
    print("Training reward model with Bradley-Terry preference learning")
    print("=" * 50)

    # Print config for visibility
    print("\nConfiguration:")
    print(OmegaConf.to_yaml(cfg))

    # Get number of seeds to run (default to 1 if not specified)
    num_seeds = cfg.get("num_seeds", 1)
    print(f"Training {num_seeds} models with different seeds")

    # Base random seed
    base_seed = cfg.get("random_seed", 42)
    
    all_test_metrics = []
    seed_metrics = []
    
    for seed_idx in tqdm(range(num_seeds)):
        # Calculate seed for this run
        current_seed = base_seed + seed_idx
        print("\n" + "=" * 50)
        print(f"Training model {seed_idx+1}/{num_seeds} with seed {current_seed}")
        print("=" * 50)
        
        # Set random seed for reproducibility
        set_seed(current_seed)

        # Initialize wandb for this seed
        if cfg.wandb.use_wandb:
            # Generate experiment name based on data path
            dataset_name = Path(cfg.data.data_path).stem

            # Set up a run name if not specified
            run_name = cfg.wandb.name
            if run_name is None:
                run_name = f"reward_{dataset_name}_{cfg.data.num_pairs}_seed{current_seed}_{time.strftime('%Y%m%d_%H%M%S')}"

            # Initialize wandb
            wandb_run = wandb.init(
                project=cfg.wandb.project,
                entity=cfg.wandb.entity,
                name=run_name,
                config=OmegaConf.to_container(cfg, resolve=True),
                tags=cfg.wandb.tags,
                notes=cfg.wandb.notes,
                reinit=True,  # Allow reinit for multiple runs
                group=f"reward_{dataset_name}_{cfg.data.num_pairs}_multiseed",  # Group runs together
            )

            print(f"Wandb initialized: {wandb_run.name}")
        else:
            wandb_run = None

        device = torch.device("cuda" if torch.cuda.is_available() else "cpu")

        print(f"Loading data from file: {cfg.data.data_path}")
        data = load_tensordict(cfg.data.data_path)

        # Get observation and action dimensions
        observations = data["obs"] if "obs" in data else data["state"]
        actions = data["action"]
        state_dim = observations.shape[1]
        action_dim = actions.shape[1]

        # Ensure data is on CPU for processing
        data_cpu = {
            k: v.cpu() if isinstance(v, torch.Tensor) else v for k, v in data.items()
        }
        print(f"Loaded data with {len(observations)} observations")

        # Load segments and preferences if paths are provided
        if hasattr(cfg.data, 'segment_pairs_path') and hasattr(cfg.data, 'segment_indices_path'):
            print("Loading segments from files...")
            all_segment_pairs, segment_indices = load_segments_from_files(
                cfg.data.segment_pairs_path,
                cfg.data.segment_indices_path
            )
            all_segment_pairs = all_segment_pairs.tolist()
        else:
            print("Generating segments from data...")
            segments, segment_indices = segment_episodes(data_cpu, cfg.data.segment_length)
            all_segment_pairs = list(itertools.combinations(range(len(segment_indices)), 2))

        all_segment_pairs = random.sample(all_segment_pairs, cfg.data.num_pairs)

        # Load preferences if path is provided
        if hasattr(cfg.data, 'preferences_dir') and cfg.data.preferences_dir is not None:
            print("Loading preferences from files...")
            preferences, pref_stats = load_preferences_from_directory(cfg.data.preferences_dir)
            all_segment_pairs, preferences = filter_pairs_with_preferences(all_segment_pairs, preferences)
        else:
            print("Computing ground truth preferences...")
            preferences = get_gt_preferences(data_cpu, segment_indices, all_segment_pairs)

        print(
            f"Final data stats - Observation dimension: {state_dim}, Action dimension: {action_dim}"
        )
        print(
            f"Working with {len(all_segment_pairs)} preference pairs across {len(segment_indices)} segments"
        )

        print("="*50)
        print("Data stats:")
        print("="*50)
        for k, v in data_cpu.items():
            print(f"{k}: {v.shape}")
        
        # Create dataset with loaded/filtered data
        preference_dataset = PreferenceDataset(
            data_cpu, 
            all_segment_pairs, 
            segment_indices, 
            preferences,
            normalize_obs=cfg.data.normalize_obs,
            norm_method=cfg.data.norm_method,
            use_images=cfg.data.use_images,
            image_key=cfg.data.image_key,
            obs_key=cfg.data.obs_key,
            action_key=cfg.data.action_key,
            use_image_embeddings=cfg.data.use_image_embeddings
        )

        # Create data loaders
        dataloaders = create_data_loaders(
            preference_dataset,
            train_ratio=0.8,  
            val_ratio=0.1,  
            batch_size=cfg.training.batch_size,
            seed=current_seed,
            normalize_obs=cfg.data.normalize_obs,
            norm_method=cfg.data.norm_method,
            num_workers=cfg.training.num_workers,
<<<<<<< HEAD
=======
            # pin_memory=cfg.training.pin_memory
>>>>>>> 8296d332
        )

        train_loader = dataloaders["train"]
        val_loader = dataloaders["val"]
        test_loader = dataloaders["test"]

        # Initialize reward model (regular or distributional)
        if cfg.model.is_distributional:
            print("Initializing distributional reward model...")
            model = DistributionalRewardModel(
                state_dim, 
                action_dim, 
                hidden_dims=cfg.model.hidden_dims,
                use_images=cfg.data.use_images,
                image_model=cfg.model.image_model,
                embedding_dim=cfg.model.embedding_dim,
                use_image_embeddings=cfg.data.use_image_embeddings,
                device=device
            )
        else:
            print("Initializing regular reward model...")
            model = RewardModel(
                state_dim, 
                action_dim, 
                hidden_dims=cfg.model.hidden_dims,
                use_images=cfg.data.use_images,
                image_model=cfg.model.image_model,
                embedding_dim=cfg.model.embedding_dim,
                use_image_embeddings=cfg.data.use_image_embeddings,
                device=device
            )
        
        model = model.to(device)
        print(f"Total parameters: {sum(p.numel() for p in model.parameters())}")

        start_time = time.time()
        dataset_name = Path(cfg.data.data_path).stem
        cfg.output.model_dir_name = cfg.output.model_dir_name.replace("DATASET_NAME", dataset_name)

        model_dir = os.path.join(cfg.output.output_dir, cfg.output.model_dir_name)
        os.makedirs(model_dir, exist_ok=True)
        model_path = os.path.join(model_dir, f"model_{current_seed}.pt")

        training_curve_path = os.path.join(model_dir, f"training_curve_{current_seed}.png")

        print(f"\nTraining {'distributional' if cfg.model.is_distributional else 'regular'} reward model...")
        
        if cfg.model.is_distributional:
            # Use distributional training function with additional parameters
            lambda_weight = cfg.model.get("lambda_weight", 1.0)
            alpha_reg = cfg.model.get("alpha_reg", 0.1)
            eta = cfg.model.get("eta", 1.0)
            num_samples = cfg.model.get("num_samples", 5)
            
            model, *_ = train_distributional_model(
                model,
                train_loader,
                val_loader,
                device,
                num_epochs=cfg.training.num_epochs,
                lr=cfg.model.lr,
                wandb_run=wandb_run,
                output_path=training_curve_path,
                lambda_weight=lambda_weight,
                alpha_reg=alpha_reg,
                eta=eta,
                num_samples=num_samples,
            )
        else:
            # Use regular training function
            model, *_ = train_model(
                model,
                train_loader,
                val_loader,
                device,
                num_epochs=cfg.training.num_epochs,
                lr=cfg.model.lr,
                wandb_run=wandb_run,
                output_path=training_curve_path,
            )

        training_time = time.time() - start_time
        hours, remainder = divmod(training_time, 3600)
        minutes, seconds = divmod(remainder, 60)

        print(f"\nTraining completed in {int(hours)}h {int(minutes)}m {int(seconds)}s")

        # Evaluate on test set
        test_metrics = evaluate_model_on_test_set(model, test_loader, device, is_distributional=cfg.model.is_distributional)
        test_metrics["seed"] = current_seed
        all_test_metrics.append(test_metrics)
        
        if wandb_run is not None:
            log_to_wandb(test_metrics, prefix="test")

        # Save the model
        torch.save(model.state_dict(), model_path)
        print(f"Model saved to: {model_path}")

        seed_metrics.append({
            "seed": current_seed,
            "test_accuracy": test_metrics["test_accuracy"],
            "model_path": model_path
        })

        # Run reward analysis
        episodes = process_data_trajectories(data, device)    

        if "reward" in data_cpu:
            reward_max = data_cpu["reward"].max().item()
            reward_min = data_cpu["reward"].min().item()
        else:
            reward_max = None
            reward_min = None
        
        analyze_rewards(
            model=model,
            episodes=episodes,
            output_file=os.path.join(model_dir, f"reward_grid_{current_seed}.png"),
            wandb_run=wandb_run,
            reward_max=reward_max,
            reward_min=reward_min,
            is_distributional=cfg.model.is_distributional
        )

    if len(seed_metrics) > 0:
        metrics_df = pd.DataFrame(seed_metrics)
        
        accuracy_mean = metrics_df["test_accuracy"].mean()
        accuracy_std = metrics_df["test_accuracy"].std()
        log_prob_mean = metrics_df["test_log_prob"].mean()
        log_prob_std = metrics_df["test_log_prob"].std()
        
        print("\n" + "=" * 50)
        print(f"Summary Statistics Across {num_seeds} Seeds:")
        print(f"Test Accuracy: {accuracy_mean:.4f} ± {accuracy_std:.4f}")
        print(f"Test LogPDF: {log_prob_mean:.4f} ± {log_prob_std:.4f}")
        print("=" * 50)
        
        with open(os.path.join(model_dir, "summary.txt"), "w") as f:
            f.write(f"Summary Statistics Across {num_seeds} Seeds:\n")
            f.write(f"Test Accuracy: {accuracy_mean:.4f} ± {accuracy_std:.4f}\n")
            f.write(f"Test LogPDF: {log_prob_mean:.4f} ± {log_prob_std:.4f}\n")
            f.write("=" * 50 + "\n")
        
    print(f"\n{'distributional' if cfg.model.is_distributional else 'regular'} reward model training complete!")
    print("Model saved to: ", model_path)

if __name__ == "__main__":
    main()<|MERGE_RESOLUTION|>--- conflicted
+++ resolved
@@ -12,12 +12,9 @@
 import torch
 from omegaconf import DictConfig, OmegaConf
 from tqdm import tqdm
-<<<<<<< HEAD
 import glob
 import matplotlib.pyplot as plt
 import numpy as np
-=======
->>>>>>> 8296d332
 
 import wandb
 from models.reward_models import RewardModel, DistributionalRewardModel
@@ -298,10 +295,7 @@
             normalize_obs=cfg.data.normalize_obs,
             norm_method=cfg.data.norm_method,
             num_workers=cfg.training.num_workers,
-<<<<<<< HEAD
-=======
             # pin_memory=cfg.training.pin_memory
->>>>>>> 8296d332
         )
 
         train_loader = dataloaders["train"]
