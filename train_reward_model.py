--- conflicted
+++ resolved
@@ -21,36 +21,7 @@
     create_segments,
     sample_segment_pairs,
 )
-<<<<<<< HEAD
-from utils.wandb_utils import log_to_wandb, log_artifact, reset_global_step
-
-# Set seed for reproducibility
-torch.manual_seed(RANDOM_SEED)
-np.random.seed(RANDOM_SEED)
-random.seed(RANDOM_SEED)
-
-# Set up CUDA memory management for better stability
-if torch.cuda.is_available():
-    torch.cuda.manual_seed(RANDOM_SEED)
-    torch.cuda.manual_seed_all(RANDOM_SEED)  # For multi-GPU
-    # Set deterministic behavior
-    torch.backends.cudnn.deterministic = True
-    torch.backends.cudnn.benchmark = False
-    
-    # Reduce memory fragmentation
-    torch.cuda.empty_cache()
-    # Use more aggressive memory caching if available (PyTorch 1.11+)
-    if hasattr(torch.cuda, "memory_stats"):
-        print("Enabling memory_stats for better CUDA memory management")
-        torch.cuda.memory_stats(device=None)
-    # Set memory allocation strategy to avoid fragmentation
-    if hasattr(torch.cuda, "set_per_process_memory_fraction"):
-        # Use 80% of available memory to leave room for system
-        torch.cuda.set_per_process_memory_fraction(0.8, 0)
-        print("Set CUDA memory fraction to 80%")
-=======
 from utils.wandb_utils import log_to_wandb, log_artifact
->>>>>>> 3c860cd9
 
 
 class StateActionRewardModel(nn.Module):
@@ -709,9 +680,6 @@
     # Print config for visibility
     print("\nConfiguration:")
     print(OmegaConf.to_yaml(cfg))
-<<<<<<< HEAD
-
-=======
     
     # Set random seed for reproducibility
     random_seed = cfg.get('random_seed', 42)
@@ -740,7 +708,6 @@
             
     print(f"Using random seed: {random_seed}")
     
->>>>>>> 3c860cd9
     # Initialize wandb
     if cfg.wandb.use_wandb:
         # Generate experiment name based on data path
@@ -765,9 +732,6 @@
 
     # Create output directory
     os.makedirs(cfg.output.output_dir, exist_ok=True)
-<<<<<<< HEAD
-
-=======
     
     # Get dataset name for the subdirectory
     dataset_name = Path(cfg.data.data_path).stem
@@ -775,7 +739,6 @@
     os.makedirs(cfg.output.output_dir, exist_ok=True)
     model_dir = cfg.output.output_dir
     
->>>>>>> 3c860cd9
     # Setup CUDA device
     if cfg.hardware.use_cpu:
         device = torch.device("cpu")
@@ -972,13 +935,8 @@
     os.makedirs(os.path.join(model_dir, sub_dir), exist_ok=True)
     model_path = os.path.join(model_dir, sub_dir, "model.pt")
     torch.save(model.state_dict(), model_path)
-<<<<<<< HEAD
-    print(f"Model saved to {model_path}")
-
-=======
     print(f"Model also saved with detailed name: {model_path}")
     
->>>>>>> 3c860cd9
     # Log as wandb artifact
     if cfg.wandb.use_wandb:
         try:
