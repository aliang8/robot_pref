import torch
import matplotlib.pyplot as plt
import numpy as np
from tqdm import tqdm
from torch import optim
from copy import deepcopy

from utils.dataset_utils import bradley_terry_loss


def log_wandb_metrics(train_loss, val_loss, epoch, lr=None, wandb=None):
    """Log training metrics to wandb."""
    if not wandb or not wandb.run:
        return

    metrics = {
        "epoch": epoch,
        "train_loss": train_loss,
    }

    # Only add validation loss if it exists
    if val_loss is not None:
        metrics["val_loss"] = val_loss

    if lr is not None:
        metrics["learning_rate"] = lr

    # Log metrics to wandb
    wandb.log(metrics)


def evaluate_model_on_test_set(model, test_loader, device):
    """Evaluate model performance on the test set.

    Args:
        model: Trained reward model (single model or ensemble)
        test_loader: DataLoader for test data
        device: Device to run evaluation on

    Returns:
        Dictionary containing evaluation metrics
    """
    print("\nEvaluating on test set...")
    model.eval()
    test_loss = 0
    test_acc = 0
    test_total = 0
    logpdf_values = []
<<<<<<< HEAD

=======
    
    # Check if model is an ensemble
    is_ensemble = hasattr(model, 'num_models') and model.num_models > 1
    
>>>>>>> 2e079632
    with torch.no_grad():
        for obs1, actions1, obs2, actions2, pref in tqdm(test_loader, desc="Testing"):
            # Move to device
            obs1, actions1 = obs1.to(device), actions1.to(device)
            obs2, actions2 = obs2.to(device), actions2.to(device)
            pref = pref.to(device)

            # Get reward predictions
            reward1 = model(obs1, actions1)
            reward2 = model(obs2, actions2)
<<<<<<< HEAD

            return1 = reward1.sum(dim=1)
            return2 = reward2.sum(dim=1)

            # Compute loss
            loss = bradley_terry_loss(return1, return2, pref)
            test_loss += loss.mean().item()

            # Get model predictions
            pred_pref = torch.where(
                return1 > return2, torch.ones_like(pref), torch.ones_like(pref) * 2
            )

            # Compute accuracy (prediction matches ground truth preference)
            correct = (pred_pref == pref).sum().item()
            test_acc += correct
            test_total += pref.size(0)

            # Compute logpdf
            # log of bradley terry
            bt_logits = return1 - return2
            bt_probs = torch.sigmoid(bt_logits)
            logpdf_values.append(torch.log(bt_probs).mean().item())

    avg_test_loss = (
        test_loss / len(test_loader) if len(test_loader) > 0 else float("nan")
    )
=======
            
            # Handle ensemble and non-ensemble models consistently with training
            if is_ensemble:
                # [B, N, T] -> [B, N] for ensemble 
                return1 = reward1.sum(dim=-1)  # Sum over time dimension
                return2 = reward2.sum(dim=-1)
                # Replicate preferences for ensemble models
                ensemble_pref = pref.unsqueeze(0).repeat(model.num_models, 1)
                
                # Compute loss using ensemble preferences
                loss = bradley_terry_loss(return1, return2, ensemble_pref)
                if isinstance(loss, torch.Tensor) and loss.dim() > 0:
                    loss = loss.mean()  # Average across ensemble models
                test_loss += loss.item()
                
                # For predictions and accuracy, use the mean prediction across ensemble
                ensemble_return1 = return1.mean(dim=0)  # Average across models
                ensemble_return2 = return2.mean(dim=0)
                
                # Use averaged returns for prediction and accuracy
                pred_pref = torch.where(ensemble_return1 > ensemble_return2, 
                                       torch.ones_like(pref), 
                                       torch.ones_like(pref) * 2)
                
                # Compute logpdf using mean predictions for consistency
                bt_logits = ensemble_return1 - ensemble_return2
                bt_probs = torch.sigmoid(bt_logits)
                p = torch.where(pref == 1, bt_probs, 1 - bt_probs)
                logp = torch.log(p)
                
            else:
                # Standard non-ensemble model
                return1 = reward1.sum(dim=1)  # Sum over time dimension
                return2 = reward2.sum(dim=1)
                
                # Compute standard loss
                loss = bradley_terry_loss(return1, return2, pref)
                test_loss += loss.item()
                
                # Get predictions
                pred_pref = torch.where(return1 > return2, 
                                        torch.ones_like(pref), 
                                        torch.ones_like(pref) * 2)
                
                # Compute logpdf
                bt_logits = return1 - return2
                bt_probs = torch.sigmoid(bt_logits)
                p = torch.where(pref == 1, bt_probs, 1 - bt_probs)
                logp = torch.log(p)
            
            # Compute accuracy (same for both cases)
            correct = (pred_pref == pref).sum().item()
            test_acc += correct
            test_total += pref.size(0)
            
            # Save logpdf values
            logpdf_values.append(logp.mean().item())
    
    avg_test_loss = test_loss / len(test_loader) if len(test_loader) > 0 else float('nan')
>>>>>>> 2e079632
    test_accuracy = test_acc / test_total if test_total > 0 else 0
    avg_logpdf = np.mean(logpdf_values) if logpdf_values else float("nan")

    print(
        f"Test Loss: {avg_test_loss:.4f}, Accuracy: {test_accuracy:.4f}, Avg LogPDF: {avg_logpdf:.4f}"
    )
    print(
        f"Correctly predicted {test_acc} out of {test_total} preference pairs ({test_accuracy:.2%})"
    )

    return {
        "test_loss": avg_test_loss,
        "test_accuracy": test_accuracy,
        "avg_logpdf": avg_logpdf,
        "num_test_samples": test_total,
    }


def train_model(
    model,
    train_loader,
    val_loader,
    device,
    num_epochs=50,
    lr=1e-4,
    wandb=None,
    is_ensemble=False,
    output_path=None,
):
    """Unified training function for both single reward models and ensembles.

    Args:
        model: Model to train (either single model or ensemble)
        train_loader: DataLoader for training data
        val_loader: DataLoader for validation data (can be None if no validation is needed)
        device: Device to run training on
        num_epochs: Number of epochs to train for
        lr: Learning rate
        wandb: Optional wandb instance for logging
        is_ensemble: Whether the model is an ensemble (for logging purposes only)
        output_path: Path to save the training curve plot (if None, uses default filename)

    Returns:
        Tuple of (trained_model, train_losses, val_losses)
    """
    optimizer = optim.Adam(model.parameters(), lr=lr, weight_decay=1e-4)

    train_losses = []
    val_losses = []
    best_val_loss = float("inf")
    max_grad_norm = 1.0  # For gradient clipping

    # Check if we have validation data
    has_validation = val_loader is not None and len(val_loader) > 0

    print(
        f"Training {'ensemble' if is_ensemble else 'reward'} model with gradient clipping at {max_grad_norm}..."
    )
    print(f"Using learning rate: {lr}")
    if not has_validation:
        print("No validation data provided - will train without validation")

    # Clear CUDA cache before training
    if device.type == "cuda":
        torch.cuda.empty_cache()

    # Move model to device
    model = model.to(device)

    for epoch in range(num_epochs):
        # Training
        model.train()
        train_loss = 0

        # Use a progress bar with ETA
        progress_bar = tqdm(
            train_loader,
            desc=f"Epoch {epoch + 1}/{num_epochs} (Train)",
            leave=False,
            dynamic_ncols=True,
        )

        for batch_idx, (obs1, actions1, obs2, actions2, pref) in enumerate(
            progress_bar
        ):
            # Move data to device
            obs1 = obs1.to(device, non_blocking=True)
            actions1 = actions1.to(device, non_blocking=True)
            obs2 = obs2.to(device, non_blocking=True)
            actions2 = actions2.to(device, non_blocking=True)
            pref = pref.to(device, non_blocking=True)

            optimizer.zero_grad(set_to_none=True)

            # Compute rewards directly using the forward method
            reward1 = model(obs1, actions1)
            reward2 = model(obs2, actions2)

            if is_ensemble:
                # [B, N, T] -> [B, N]
                return1 = reward1.sum(dim=-1)
                return2 = reward2.sum(dim=-1)
                pref = pref.unsqueeze(0).repeat(model.num_models, 1)
            else:
                return1 = reward1.sum(dim=1)
                return2 = reward2.sum(dim=1)

            # Bradley-Terry loss already applies mean over batch dimension
            # For ensemble models, we get one loss per model
            loss = bradley_terry_loss(return1, return2, pref)
            
            # For ensemble, take mean across models
            batch_loss = loss.mean() if loss.dim() > 0 else loss
            batch_loss.backward()

            # Clip gradients
            torch.nn.utils.clip_grad_norm_(model.parameters(), max_grad_norm)

            optimizer.step()

            train_loss += batch_loss.item()
            progress_bar.set_postfix({"loss": f"{batch_loss.item():.4f}"})

        avg_train_loss = train_loss / len(train_loader)
        train_losses.append(avg_train_loss)
<<<<<<< HEAD

=======
        
>>>>>>> 2e079632
        model.eval()
        val_loss = 0

        if len(val_loader) > 0:
            val_progress = tqdm(
                val_loader,
                desc=f"Epoch {epoch + 1}/{num_epochs} (Val)",
                leave=False,
                dynamic_ncols=True,
            )

            with torch.no_grad():
                for batch_idx, (obs1, actions1, obs2, actions2, pref) in enumerate(
                    val_progress
                ):
                    # Move data to device
                    obs1 = obs1.to(device, non_blocking=True)
                    actions1 = actions1.to(device, non_blocking=True)
                    obs2 = obs2.to(device, non_blocking=True)
                    actions2 = actions2.to(device, non_blocking=True)
                    pref = pref.to(device, non_blocking=True)

                    # Compute rewards directly
                    reward1 = model(obs1, actions1)
                    reward2 = model(obs2, actions2)

                    if is_ensemble:
                        # [B, N, T] -> [B, N]
                        return1 = reward1.sum(dim=-1)
                        return2 = reward2.sum(dim=-1)
                        pref = pref.unsqueeze(0).repeat(model.num_models, 1)
                    else:
                        return1 = reward1.sum(dim=1)
                        return2 = reward2.sum(dim=1)

                    # Bradley-Terry loss already applies mean over batch dimension
                    batch_loss = bradley_terry_loss(return1, return2, pref)
<<<<<<< HEAD
                    batch_loss = batch_loss.mean()

=======
                    
                    # For ensemble, take mean across models
                    batch_loss = batch_loss.mean() if batch_loss.dim() > 0 else batch_loss
                    
>>>>>>> 2e079632
                    val_loss += batch_loss.item()
                    val_progress.set_postfix({"loss": f"{batch_loss.item():.4f}"})

            avg_val_loss = val_loss / len(val_loader)
        else:
            avg_val_loss = 0.0
        val_losses.append(avg_val_loss)

        if epoch % 10 == 0:
            print(
                f"Epoch {epoch + 1}/{num_epochs} - Train Loss: {avg_train_loss:.4f}, Val Loss: {avg_val_loss:.4f}"
            )

        # Log to wandb
        if wandb:
            log_wandb_metrics(avg_train_loss, avg_val_loss, epoch, lr, wandb)

    # Plot training curve
    if train_losses:
        plt.figure(figsize=(10, 6))
        plt.plot(train_losses, label="Train Loss")
        if val_losses:
            plt.plot(val_losses, label="Validation Loss")
        plt.xlabel("Epoch")
        plt.ylabel("Loss")
        plt.title("Reward Model Training")
        plt.legend()

        # Use the provided output path or default
        plot_path = output_path if output_path else "reward_model_training.png"
        plt.savefig(plot_path, dpi=300, bbox_inches="tight")
        print(f"Training curve saved to {plot_path}")

        # Log the plot to wandb
        if wandb and wandb.run:
            wandb.log({"training_curve": wandb.Image(plot_path)})

        plt.close()

    return model, train_losses, val_losses<|MERGE_RESOLUTION|>--- conflicted
+++ resolved
@@ -1,9 +1,8 @@
-import torch
 import matplotlib.pyplot as plt
 import numpy as np
+import torch
+from torch import optim
 from tqdm import tqdm
-from torch import optim
-from copy import deepcopy
 
 from utils.dataset_utils import bradley_terry_loss
 
@@ -46,14 +45,10 @@
     test_acc = 0
     test_total = 0
     logpdf_values = []
-<<<<<<< HEAD
-
-=======
     
     # Check if model is an ensemble
     is_ensemble = hasattr(model, 'num_models') and model.num_models > 1
     
->>>>>>> 2e079632
     with torch.no_grad():
         for obs1, actions1, obs2, actions2, pref in tqdm(test_loader, desc="Testing"):
             # Move to device
@@ -64,35 +59,6 @@
             # Get reward predictions
             reward1 = model(obs1, actions1)
             reward2 = model(obs2, actions2)
-<<<<<<< HEAD
-
-            return1 = reward1.sum(dim=1)
-            return2 = reward2.sum(dim=1)
-
-            # Compute loss
-            loss = bradley_terry_loss(return1, return2, pref)
-            test_loss += loss.mean().item()
-
-            # Get model predictions
-            pred_pref = torch.where(
-                return1 > return2, torch.ones_like(pref), torch.ones_like(pref) * 2
-            )
-
-            # Compute accuracy (prediction matches ground truth preference)
-            correct = (pred_pref == pref).sum().item()
-            test_acc += correct
-            test_total += pref.size(0)
-
-            # Compute logpdf
-            # log of bradley terry
-            bt_logits = return1 - return2
-            bt_probs = torch.sigmoid(bt_logits)
-            logpdf_values.append(torch.log(bt_probs).mean().item())
-
-    avg_test_loss = (
-        test_loss / len(test_loader) if len(test_loader) > 0 else float("nan")
-    )
-=======
             
             # Handle ensemble and non-ensemble models consistently with training
             if is_ensemble:
@@ -152,7 +118,6 @@
             logpdf_values.append(logp.mean().item())
     
     avg_test_loss = test_loss / len(test_loader) if len(test_loader) > 0 else float('nan')
->>>>>>> 2e079632
     test_accuracy = test_acc / test_total if test_total > 0 else 0
     avg_logpdf = np.mean(logpdf_values) if logpdf_values else float("nan")
 
@@ -278,11 +243,7 @@
 
         avg_train_loss = train_loss / len(train_loader)
         train_losses.append(avg_train_loss)
-<<<<<<< HEAD
-
-=======
         
->>>>>>> 2e079632
         model.eval()
         val_loss = 0
 
@@ -320,15 +281,10 @@
 
                     # Bradley-Terry loss already applies mean over batch dimension
                     batch_loss = bradley_terry_loss(return1, return2, pref)
-<<<<<<< HEAD
-                    batch_loss = batch_loss.mean()
-
-=======
                     
                     # For ensemble, take mean across models
                     batch_loss = batch_loss.mean() if batch_loss.dim() > 0 else batch_loss
                     
->>>>>>> 2e079632
                     val_loss += batch_loss.item()
                     val_progress.set_postfix({"loss": f"{batch_loss.item():.4f}"})
 
