--- conflicted
+++ resolved
@@ -32,14 +32,9 @@
             data: Dictionary containing observations, actions, and optionally images/embeddings
             segment_pairs: List of pairs of segment indices [(i, j), ...]
             segment_indices: List of segment start/end indices [(start, end), ...]
-<<<<<<< HEAD
-            preferences: List of preferences (1 = first segment preferred, 0 = second segment preferred, 0.5 = equal)
-            normalize_obs: Whether to normalize observations
-=======
             preferences: List of preferences (1 = first segment preferred, 2 = second segment preferred)
             costs: DTW costs for each segment pair (optional)
             normalize_obs: Whether to normalize observations (default: False)
->>>>>>> a0fe89b8
             norm_method: Normalization method ('standard' or 'minmax')
             norm_stats: Pre-computed normalization statistics dict (optional)
             use_images: Whether to include images in the data
@@ -195,8 +190,15 @@
         if isinstance(self.preferences[idx], torch.Tensor):
             pref = self.preferences[idx].float()
         else:
-<<<<<<< HEAD
             pref = torch.tensor(self.preferences[idx], dtype=torch.float)
+
+        # Costs
+        if self.costs is not None:
+            cost = self.costs[idx]
+            if not isinstance(cost, torch.Tensor):
+                cost = torch.tensor(cost, dtype=torch.float)
+            else:
+                cost = cost.float()
 
         return {
             'obs1': obs1.float(),
@@ -205,23 +207,9 @@
             'actions2': actions2.float(),
             'images1': images1.float() if images1 is not None else None,
             'images2': images2.float() if images2 is not None else None,
-            'preference': pref.float()
+            'preference': pref.float(),
+            'cost': cost.float() if cost is not None else None
         }
-=======
-            # Otherwise create a new tensor
-            pref = torch.tensor(self.preferences[idx], dtype=torch.long)
-            
-        # Costs
-        if self.costs is not None:
-            cost = self.costs[idx]
-            if not isinstance(cost, torch.Tensor):
-                cost = torch.tensor(cost, dtype=torch.float)
-            else:
-                cost = cost.float()
-            return obs1, actions1, obs2, actions2, pref, cost
-        
-        return obs1, actions1, obs2, actions2, pref
->>>>>>> a0fe89b8
 
 
 def shuffle_preference_dataset(dataset, seed=42):
