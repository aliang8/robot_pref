import os
import gym
import numpy as np
import random
import time
import torch
from tqdm import tqdm
import imageio
from multiprocessing import get_context

# Default random seed for reproducibility
RANDOM_SEED = 42

<<<<<<< HEAD
=======
# Define a picklable environment creator class
class PicklableEnvCreator:
    """A picklable environment creator that can be passed between processes."""
    
    def __init__(self, env_id=None, seed=None, env_type=None):
        """Initialize with either an environment ID or a reference environment.
        
        Args:
            env_id: The environment ID (string) or a callable that creates an environment
            seed: Random seed to use
            env_type: Optional environment type information for reconstruction
        """
        self.env_id = env_id
        self.seed = seed
        self.env_type = env_type
        
        # Store additional information for MetaWorld environments
        if env_type == "metaworld" and not callable(env_id):
            try:
                self.env_name = env_id.__class__.__name__
            except:
                self.env_name = str(env_id)
        
    def __call__(self):
        """Create and return a new environment instance."""
        # If env_id is callable, it's already a creator function
        if callable(self.env_id):
            env = self.env_id()
        # If it's a string, it's a gym environment ID
        elif isinstance(self.env_id, str):
            env = gym.make(self.env_id)
        # Handle MetaWorld environments
        elif self.env_type == "metaworld":
            try:
                # Try to import MetaWorld
                import metaworld
                from metaworld.envs import ALL_V2_ENVIRONMENTS_GOAL_OBSERVABLE
                
                # Try to find the environment by name
                for name, constructor in ALL_V2_ENVIRONMENTS_GOAL_OBSERVABLE.items():
                    if self.env_name in name:
                        env = constructor(seed=self.seed)
                        return env
                        
                # If not found, try to create it using ML1
                if hasattr(metaworld, 'ML1'):
                    try:
                        ml1 = metaworld.ML1(self.env_name)
                        env = ml1.train_classes[self.env_name]()
                        task = ml1.train_tasks[0]
                        env.set_task(task)
                        return env
                    except:
                        pass
            except ImportError:
                # If MetaWorld is not available, we can't create the environment
                raise ValueError("MetaWorld is not available in this process")
                
            # If we couldn't create the environment, raise an error
            raise ValueError(f"Could not create MetaWorld environment: {self.env_name}")
        else:
            raise ValueError(f"Unable to create environment from: {self.env_id}")
            
        # Apply seed if provided
        if self.seed is not None and hasattr(env, 'seed'):
            env.seed(self.seed)
            
        return env
>>>>>>> 60281246

class SimpleVideoRecorder:
    """A simple video recorder using imageio for saving environment frames as videos."""

    def __init__(self, env, path, fps=30):
        """Initialize a video recorder.

        Args:
            env: The environment to record
            path: Path to save the video file
            fps: Frames per second for the video
        """
        self.env = env
        self.path = path
        self.fps = fps
        self.frames = []
        self._closed = False

        # Create output directory if it doesn't exist
        os.makedirs(os.path.dirname(self.path), exist_ok=True)

        print(f"Video recorder initialized for: {self.path}")

    def capture_frame(self):
        """Capture a frame from the environment."""
        if self._closed:
            return


        try:
            # Try different render modes
            try:
                frame = self.env.render(mode="rgb_array")
            except:
                try:
                    # Try without mode specification
                    frame = self.env.render()
                except Exception as e:
                    print(f"Failed to render environment: {e}")
                    return

            # Skip if frame is None or not an ndarray
            if frame is None or not isinstance(frame, np.ndarray):
                print(f"Warning: Invalid frame from render, got {type(frame)}")
                return

            # Ensure frame has the right format (height, width, channels)
            if len(frame.shape) != 3:
                print(f"Warning: Frame has unexpected shape: {frame.shape}")
                return

            # Store the frame
            self.frames.append(frame)

        except Exception as e:
            print(f"Error capturing frame: {e}")

    def close(self):
        """Close the recorder and save the video."""
        if self._closed:
            return

        try:
            if self.frames:
                print(f"Saving video with {len(self.frames)} frames to {self.path}")
                # Save frames as a video using imageio
                imageio.mimsave(self.path, self.frames, fps=self.fps)
                print(f"Video saved successfully: {self.path}")
            else:
                print(f"No frames captured, video not saved: {self.path}")

        except Exception as e:
            print(f"Error saving video to {self.path}: {e}")

        # Mark as closed even if there was an error
        self._closed = True
        self.frames = []  # Clear frames to free memory


class RenderWrapper(gym.Wrapper):
    """A wrapper that ensures proper rendering, particularly useful for MuJoCo environments."""

    def __init__(self, env, seed=None):
        super().__init__(env)
        self.env = env

        # Set a unique seed if provided
        if seed is not None:
            self.seed(seed)

        # Ensure proper render mode
        if hasattr(env, "render_mode"):
            try:
                self.env.render_mode = "rgb_array"
            except (AttributeError, TypeError):
                # If render_mode is not settable, try to use it as is
                pass

        # Try to initialize rendering
        try:
            _ = self.render(mode="rgb_array")
        except:
            pass

    def reset(self, **kwargs):
        """Reset the environment and ensure rendering is initialized."""
        result = self.env.reset(**kwargs)
        # Reinitialize rendering after reset
        try:
            _ = self.render(mode="rgb_array")
        except:
            pass
        return result

    def render(self, mode="rgb_array", **kwargs):
        """Render with proper mode, ensuring rgb_array is used if available."""
        try:
            return self.env.render(mode=mode, **kwargs)
        except:
            # If rgb_array fails, try without specifying mode
            return self.env.render(**kwargs)

    def seed(self, seed=None):
        """Seed the environment with the given seed."""
        if hasattr(self.env, "seed"):
            return self.env.seed(seed)
        return [seed]


def create_video_recorder(env, video_path, episode_idx, fps=30):
    """Create a video recorder for the given environment and episode.

    Args:
        env: The environment to record
        video_path: Base path for video files
        episode_idx: Episode index for the filename
        fps: Frames per second for the video

    Returns:
        SimpleVideoRecorder object or None if creation failed
    """
    try:
        import os

        # Ensure directory exists
        os.makedirs(os.path.dirname(video_path), exist_ok=True)

        # Initialize rendering for MuJoCo-based environments
        if hasattr(env, "render_mode"):
            # Make sure render mode is set to rgb_array
            try:
                env.render_mode = "rgb_array"
            except (AttributeError, TypeError):
                pass  # Attribute can't be set

        # For MuJoCo/MetaWorld environments, try to ensure rendering is initialized
        if hasattr(env, "model"):
            try:
                env.render(mode="rgb_array")
            except:
                try:
                    env.render()
                except:
                    pass

        # Create video path with episode index
        episode_video_path = f"{video_path}_episode_{episode_idx}.mp4"

        # Create recorder
        recorder = SimpleVideoRecorder(env, episode_video_path, fps=fps)

        return recorder
    except Exception as e:
        print(f"Failed to create video recorder for episode {episode_idx}: {e}")
        return None


def evaluate_episode_worker(worker_args):
    """Worker function for parallel episode evaluation."""
    env_creator, algo, episode_idx, record_video, video_path, video_fps = worker_args
<<<<<<< HEAD

    # The env_creator function is already configured with the proper seed
    # as we're using a lambda with default argument in the parent function
=======
    
    # Create the environment using the provided creator
>>>>>>> 60281246
    env_instance = env_creator()

    # Wrap the environment to ensure proper rendering if video recording is requested
    if record_video:
        env = RenderWrapper(env_instance)
    else:
        env = env_instance

    # Setup video recording if requested
    video_recorder = None
    if record_video and video_path:
        try:
            import os

            # Create video directory if needed
            os.makedirs(os.path.dirname(video_path), exist_ok=True)

            episode_video_path = f"{video_path}_episode_{episode_idx}.mp4"
            try:
                # Create the recorder
                video_recorder = SimpleVideoRecorder(
                    env, episode_video_path, fps=video_fps
                )
            except Exception as e:
                print(f"Error setting up video recorder: {e}")
                video_recorder = None
        except Exception as e:
            print(f"Error setting up video recording: {e}")

    # Reset environment and ensure rendering is ready
    observation = env.reset()

    # For MetaWorld environments, we may need to explicitly initialize the rendering
    if record_video and hasattr(env, "model"):
        # Initialize rendering for MuJoCo-based environments
        if hasattr(env, "render_mode"):
            # Make sure render mode is set to rgb_array
            try:
                env.render_mode = "rgb_array"
            except (AttributeError, TypeError):
                pass  # Attribute can't be set

        # Some environments need an explicit render call to initialize
        try:
            env.render(mode="rgb_array")
        except:
            try:
                # Try without specifying mode
                env.render()
            except:
                pass

    done = False
    episode_return = 0
    steps = 0
    success = False

    # Record initial frame if recording
    if video_recorder:
        try:
            video_recorder.capture_frame()
        except Exception as e:
            print(f"Warning: Could not capture frame: {e}")

    # Run episode
    while not done and steps < 1000:  # Step limit to prevent infinite loops
        # Extract observation if it's a tuple
        if isinstance(observation, tuple):
            obs_array = observation[0]  # Use only the observation part
        else:
            obs_array = observation

        # Ensure observation is a numpy array with batch dimension
        if not isinstance(obs_array, np.ndarray):
            obs_array = np.array(obs_array, dtype=np.float32)

        if len(obs_array.shape) == 1:
            obs_array = np.expand_dims(obs_array, axis=0)

        # Run prediction
        action = algo.predict(obs_array)[0]

        # Handle different step return formats
        step_result = env.step(action)

        # MetaWorld environments return 4 values: obs, reward, done, info
        if len(step_result) == 4:
            observation, reward, done, info = step_result
        # Some environments might return 5 values including truncated flag (gym>=0.26)
        elif len(step_result) == 5:
            observation, reward, terminated, truncated, info = step_result
            done = terminated or truncated
        else:
            print(f"Warning: Unexpected step result format: {len(step_result)} values")
            break

        episode_return += reward
        steps += 1

        # Record frame if recording
        if video_recorder:
            try:
                video_recorder.capture_frame()
            except Exception as e:
                print(f"Warning: Could not capture frame: {e}")

        # Check for success
        if isinstance(info, dict) and "success" in info and info["success"]:
            success = True
            break
    
        # Check for success in robomimic lift task
        if isinstance(info, dict) and "task_success" in info:
            # Use robomimic's built-in success check
            success = info["task_success"]
        elif isinstance(info, dict) and "cube_height" in info and "table_height" in info:
            # Check cube height vs table height if provided
            success = info["cube_height"] > info["table_height"] + 0.04

    # Close video recorder
    if video_recorder:
        try:
            video_recorder.close()
        except Exception as e:
            print(f"Warning: Error closing video recorder: {e}")

    # Return episode results
    return {"return": episode_return, "steps": steps, "success": success}


def evaluate_policy_manual(
    env,
    algo,
    n_episodes=10,
    verbose=True,
    record_video=False,
    video_path=None,
    video_fps=30,
    parallel=True,
    num_workers=None,
):
    """Manually evaluate policy on environment and return detailed metrics.

    Args:
        env: Environment to evaluate on, or a function that creates environments
        algo: Algorithm/policy to evaluate
        n_episodes: Number of episodes to evaluate
        verbose: Whether to print evaluation results
        record_video: Whether to record videos
        video_path: Path to save videos
        video_fps: FPS for recorded videos
        parallel: Whether to run evaluation in parallel
        num_workers: Number of parallel workers (default: min(n_episodes, cpu_count))

    Returns:
        Dictionary with evaluation metrics
    """
    # Check if environment is available
    if env is None:
        print("No environment available for evaluation.")
        return {
            "mean_return": 0.0,
            "std_return": 0.0,
            "success_rate": 0.0,
            "num_episodes": 0,
        }

    # Generate base seed values for each episode to ensure diversity
    # We'll use these seeds for both parallel and sequential evaluation
    base_seeds = []
    for i in range(n_episodes):
        # Create a unique seed for each episode that's different from the global random seed
        # This ensures diversity across episodes and consistency across runs
        base_seed = RANDOM_SEED + i * 10000 + int(time.time() % 1000)
        base_seeds.append(base_seed)
<<<<<<< HEAD

=======
    
    # Prepare video path
    if record_video and video_path:
        # Ensure video directory exists
        os.makedirs(os.path.dirname(video_path), exist_ok=True)
        
        # Log video recording details
        max_videos = min(n_episodes, 5)  # Limit to 5 videos to save space
        if verbose:
            print(f"Will record up to {max_videos} evaluation episodes to {video_path}_episode_*.mp4")
    
>>>>>>> 60281246
    # Determine if we should use parallel evaluation
    use_parallel = parallel and n_episodes > 1

    if use_parallel:
        try:
            import multiprocessing as mp
            from multiprocessing import get_context
<<<<<<< HEAD

            # Create a function that can recreate environments
            if not callable(env):
                # Store the environment configuration for recreation
                env_type = type(env)
                if hasattr(env, "spec") and hasattr(env.spec, "id"):
                    env_id = env.spec.id
                    env_creator = lambda seed=None: gym.make(env_id)
                else:
                    # For MetaWorld environments, we need to recreate using fallback methods
                    print(
                        "Warning: Using approximate environment recreation for parallel evaluation"
                    )
                    original_env = env

                    # Create a generic environment recreation function
                    # Note: The implementation may need to be adjusted based on your specific environments
                    def create_similar_env(seed=None):
                        try:
                            # Try to use a specific recreation method if available
                            # You'll need to implement this based on your environment type
                            from metaworld.envs import (
                                ALL_V2_ENVIRONMENTS_GOAL_OBSERVABLE,
                            )

                            # Try to determine the environment type/name from the original
                            if hasattr(original_env, "__class__") and hasattr(
                                original_env.__class__, "__name__"
                            ):
                                env_name = original_env.__class__.__name__
                                for (
                                    name,
                                    constructor,
                                ) in ALL_V2_ENVIRONMENTS_GOAL_OBSERVABLE.items():
                                    if env_name in name:
                                        return constructor(seed=seed)
                        except:
                            pass

                        # If creation with seed fails, return original env
                        if seed is not None and hasattr(original_env, "seed"):
                            # If we can't create a new env, at least try to seed the original
                            original_env.seed(seed)
                        return original_env

                    env_creator = create_similar_env
            else:
                # If environment is already a creator function, wrap it to accept a seed
                original_creator = env

                def seeded_env_creator(seed=None):
                    new_env = original_creator()
                    if seed is not None and hasattr(new_env, "seed"):
                        new_env.seed(seed)
                    return new_env

                env_creator = seeded_env_creator

=======
            
>>>>>>> 60281246
            # Determine number of workers
            if num_workers is None:
                num_workers = min(n_episodes, mp.cpu_count())

            if verbose:
<<<<<<< HEAD
                print(
                    f"Running parallel evaluation with {num_workers} workers for {n_episodes} episodes"
                )
                print(
                    f"Using different seeds for each environment to ensure diverse initial states"
                )

            # Prepare arguments for workers
            worker_args = [
                (
                    lambda seed=base_seeds[i]: env_creator(seed),
                    algo,
                    i,
                    record_video and i < 3,
                    video_path,
                    video_fps,
                )
                for i in range(n_episodes)
            ]

=======
                print(f"Running parallel evaluation ({num_workers} workers, {n_episodes} episodes)")
            
            # Prepare arguments for workers using the picklable environment creator
            worker_args = []
            for i in range(n_episodes):
                # Create a distinct environment creator for each episode with appropriate seed
                seed = base_seeds[i]
                
                # For gym environments with environment ID
                if hasattr(env, 'spec') and hasattr(env.spec, 'id'):
                    env_id = env.spec.id
                    env_creator = PicklableEnvCreator(env_id=env_id, seed=seed)
                # For environment creation functions
                elif callable(env):
                    env_creator = PicklableEnvCreator(env_id=env, seed=seed)
                # For MetaWorld environments
                else:
                    # Try to determine if this is a MetaWorld environment
                    is_metaworld = False
                    try:
                        import metaworld
                        if isinstance(env, metaworld.envs.base.Env) or 'metaworld' in env.__class__.__module__:
                            is_metaworld = True
                    except (ImportError, AttributeError):
                        # If we can't import metaworld or env doesn't have __module__, try other methods
                        if hasattr(env, 'model') and hasattr(env, 'data'):
                            # Likely MuJoCo-based environment
                            is_metaworld = True
                    
                    env_type = "metaworld" if is_metaworld else None
                    env_creator = PicklableEnvCreator(env_id=env, seed=seed, env_type=env_type)
                
                # Determine if this episode should be recorded
                should_record = record_video and i < 5  # Record up to 5 episodes
                
                # Add to worker arguments
                worker_args.append((
                    env_creator,
                    algo, 
                    i,
                    should_record, 
                    video_path, 
                    video_fps
                ))
            
>>>>>>> 60281246
            # Use 'spawn' context for better compatibility across platforms
            ctx = get_context("spawn")
            with ctx.Pool(processes=num_workers) as pool:
                results = list(
                    tqdm(
                        pool.imap(evaluate_episode_worker, worker_args),
                        total=n_episodes,
                        desc="Evaluating policy",
                    )
                )

            # Process results
            returns = [r["return"] for r in results]
            steps_to_complete = [r["steps"] for r in results]
            success_rate = sum(r["success"] for r in results) / n_episodes

        except ImportError:
            print(
                "Warning: multiprocessing not available. Falling back to sequential evaluation."
            )
            use_parallel = False
        except Exception as e:
            print(
                f"Error in parallel evaluation: {e}. Falling back to sequential evaluation."
            )
            import traceback

            traceback.print_exc()
            use_parallel = False

    # Sequential evaluation (fallback or if parallel not requested)
    if not use_parallel:
        returns = []
        success_rate = 0
        steps_to_complete = []
        unique_info_keys = set()

        # Setup video recording if requested
        video_recorders = []
        if record_video and video_path:
            try:
<<<<<<< HEAD
                # Record at most 3 episodes to save space
                n_videos = min(n_episodes, 3)

=======
                # Record at most 5 episodes to save space
                n_videos = min(n_episodes, 5)
                
>>>>>>> 60281246
                # For video recording, we'll create a recorder for each episode
                # but initialize it only when needed to avoid rendering issues
                for i in range(n_videos):
                    video_recorders.append(None)  # Placeholder
<<<<<<< HEAD

                print(
                    f"Will record up to {n_videos} evaluation episodes to {video_path}_episode_*.mp4"
                )
=======
                
                if verbose:
                    print(f"Will record up to {n_videos} evaluation episodes to {video_path}_episode_*.mp4")
>>>>>>> 60281246
            except Exception as e:
                print(f"Error setting up video recording: {e}")
                record_video = False

        if verbose:
            print(f"Running sequential evaluation for {n_episodes} episodes")
<<<<<<< HEAD
            print(
                f"Using different seeds for each episode to ensure diverse initial states"
            )

        for episode in tqdm(range(n_episodes), desc="Evaluating policy"):
=======
        
        for episode in tqdm(range(n_episodes), desc="Evaluating policy", disable=not verbose):
>>>>>>> 60281246
            # Get the base seed for this episode
            episode_seed = base_seeds[episode]

            # Create a fresh environment for each episode
            if callable(env):
                # If env is a creator function, create a fresh environment
                episode_env_instance = env()
            else:
                # Otherwise use the provided environment
                # (we'll still seed it differently for each episode)
                episode_env_instance = env

            # Set the seed for this episode
            if hasattr(episode_env_instance, "seed"):
                episode_env_instance.seed(episode_seed)

            # For recording episodes, create a fresh wrapped environment
            if record_video and episode < len(video_recorders):
                # Create a wrapper for rendering
                episode_env = RenderWrapper(episode_env_instance)
            else:
                # Use the unwrapped environment directly
                episode_env = episode_env_instance

            # Print environment info for the first episode
            if verbose and episode == 0:
                print(f"Evaluating on environment with:")
                print(f"  Observation space: {episode_env.observation_space}")
                print(f"  Action space: {episode_env.action_space}")

            # Reset environment
            observation = episode_env.reset()

            # For MetaWorld environments, we may need to explicitly reset the rendering
            # This ensures rendering works properly for all episodes
            if record_video and hasattr(episode_env, "model"):
                # Reset the environment's MuJoCo visualization if it exists
                # This is needed for MetaWorld environments
                if hasattr(episode_env, "render_mode"):
                    # Re-set the render mode to ensure the viewer is active
                    try:
                        episode_env.render_mode = "rgb_array"
                    except (AttributeError, TypeError):
                        pass  # Attribute can't be set
                # Some environments need an explicit render call to initialize the viewer
                try:
                    episode_env.render(mode="rgb_array")
                except:
                    try:
                        # Try without specifying mode
                        episode_env.render()
                    except:
                        pass

            done = False
            episode_return = 0
            steps = 0

            # Determine if this episode should be recorded
            record_this_episode = record_video and episode < len(video_recorders)
            if record_this_episode:
                # Create a new recorder for this episode
                video_recorders[episode] = create_video_recorder(
                    episode_env, video_path, episode, fps=video_fps
                )
                if video_recorders[episode]:
                    try:
                        video_recorders[episode].capture_frame()
                    except Exception as e:
                        print(f"Warning: Could not capture initial frame: {e}")

            while not done and steps < 1000:  # Add step limit to prevent infinite loops
                # Extract observation if it's a tuple (some environments return additional info)
                if isinstance(observation, tuple):
                    obs_array = observation[0]  # Use only the observation part
                else:
                    obs_array = observation

                if isinstance(obs_array, dict):
                    obs_array = np.array(obs_array["state"], dtype=np.float32)
                # Ensure observation is a numpy array with batch dimension
                elif not isinstance(obs_array, np.ndarray):
                    obs_array = np.array(obs_array, dtype=np.float32)

                if len(obs_array.shape) == 1:
                    obs_array = np.expand_dims(obs_array, axis=0)

                # Run prediction
                action = algo.predict(obs_array)[0]

                # Handle different step return formats
                step_result = episode_env.step(action)

                # MetaWorld environments return 4 values: obs, reward, done, info
                if len(step_result) == 4:
                    observation, reward, done, info = step_result
                # Some environments might return 5 values including truncated flag (gym>=0.26)
                elif len(step_result) == 5:
                    observation, reward, terminated, truncated, info = step_result
                    done = terminated or truncated
                else:
                    if verbose:
                        print(
                            f"Warning: Unexpected step result format: {len(step_result)} values"
                        )
                    break

                episode_return += reward
                steps += 1

                # Record video frame if needed
                if record_this_episode and video_recorders[episode]:
                    try:
                        video_recorders[episode].capture_frame()
                    except Exception as e:
                        print(f"Warning: Could not capture frame: {e}")

                # Check for success
                if isinstance(info, dict) and "success" in info and info["success"]:
                    success_rate += 1
                    break

                # Track unique info keys
                if isinstance(info, dict):
                    unique_info_keys.update(info.keys())

            returns.append(episode_return)
            steps_to_complete.append(steps)

            # Close video recorder for this episode
            if record_this_episode and video_recorders[episode]:
                try:
                    video_recorders[episode].close()
                except Exception as e:
                    print(f"Warning: Error closing video recorder: {e}")

        # Make sure all video recorders are closed
        for recorder in video_recorders:
            if recorder:  # Only proceed if recorder is not None
                try:
                    # Only close if not already closed
                    if hasattr(recorder, "_closed") and not recorder._closed:
                        recorder.close()
                except Exception as e:
                    print(f"Warning: Error closing video recorder: {e}")

        # Calculate success rate for sequential evaluation
        success_rate = success_rate / n_episodes if n_episodes > 0 else 0

        # Print unique info keys
        print("\nUnique info keys seen during evaluation:")
        for key in unique_info_keys:
            print(f"- {key}")

    # Process results
    if len(returns) > 0:
        success_rate_pct = 100.0 * success_rate
        mean_return = np.mean(returns)
        std_return = np.std(returns)
        mean_steps = np.mean(steps_to_complete)

        if verbose:
            print(f"\nEvaluation Results:")
            print(f"  Mean return: {mean_return:.2f} ± {std_return:.2f}")
            print(f"  Success rate: {success_rate_pct:.1f}%")
            print(f"  Average steps per episode: {mean_steps:.1f}")
            print(f"  Evaluated over {n_episodes} episodes")

        return {
            "mean_return": mean_return,
            "std_return": std_return,
            "success_rate": success_rate,
            "mean_steps": mean_steps,
            "num_episodes": n_episodes,
            "returns": returns,
            "steps": steps_to_complete,
        }
    else:
        if verbose:
            print("No complete episodes during evaluation.")
        return {
            "mean_return": 0.0,
            "std_return": 0.0,
            "success_rate": 0.0,
            "num_episodes": 0,
        }


def custom_evaluate_on_environment(env):
    """Custom environment evaluation function that handles observation conversion properly."""

    def scorer(algo, *args, **kwargs):
        # Create a fresh environment for evaluation if env is a creator function
        try:
            eval_env = env() if callable(env) else env

            # Check if environment creation failed
            if eval_env is None:
                print("Environment creation failed, skipping evaluation")
                return 0.0

            # Set a unique seed to ensure diverse initial states
            if hasattr(eval_env, "seed"):
                unique_seed = int(time.time() * 1000) % 100000 + random.randint(
                    0, 10000
                )
                eval_env.seed(unique_seed)

            # Check environment compatibility with the model
            if (
                not hasattr(eval_env, "observation_space")
                or eval_env.observation_space is None
            ):
                print("Environment has no observation space, skipping evaluation")
                return 0.0

            env_obs_dim = eval_env.observation_space.shape[0]

            # Get model's expected observation dimension through various ways
            model_obs_dim = None
            if hasattr(algo, "observation_shape"):
                model_obs_dim = algo.observation_shape[0]
            elif hasattr(algo, "_impl") and hasattr(algo._impl, "observation_shape"):
                model_obs_dim = algo._impl.observation_shape[0]

            if model_obs_dim is not None and env_obs_dim != model_obs_dim:
                print(
                    f"Warning: Environment observation dimension ({env_obs_dim}) doesn't match model's expected dimension ({model_obs_dim})"
                )
                print("Skipping evaluation with incompatible environment")
                return 0.0

            total_reward = 0.0
            n_episodes = 5

            for episode in range(n_episodes):
                # Set a different seed for each episode to ensure diversity
                if hasattr(eval_env, "seed"):
                    episode_seed = unique_seed + episode * 100
                    eval_env.seed(episode_seed)

                observation = eval_env.reset()
                episode_reward = 0.0
                done = False

                while not done:
                    # Extract observation if it's a tuple
                    if isinstance(observation, tuple):
                        obs_array = observation[0]
                    else:
                        obs_array = observation

                    # Ensure observation is a numpy array with batch dimension
                    if not isinstance(obs_array, np.ndarray):
                        obs_array = np.array(obs_array, dtype=np.float32)

                    if len(obs_array.shape) == 1:
                        obs_array = np.expand_dims(obs_array, axis=0)

                    action = algo.predict(obs_array)[0]

                    # Handle different step return formats
                    step_result = eval_env.step(action)

                    # MetaWorld environments return 4 values: obs, reward, done, info
                    if len(step_result) == 4:
                        observation, reward, done, _ = step_result
                    # Some environments might return 5 values including truncated flag (gym>=0.26)
                    elif len(step_result) == 5:
                        observation, reward, terminated, truncated, _ = step_result
                        done = terminated or truncated
                    else:
                        print(f"Warning: Unexpected step result format: {step_result}")
                        break

                    episode_reward += reward

                total_reward += episode_reward

            # Return average reward across episodes
            avg_reward = total_reward / n_episodes
            print(
                f"Evaluation during training: {avg_reward:.2f} average reward over {n_episodes} episodes"
            )
            return avg_reward

        except Exception as e:
            print(f"Error during environment evaluation: {str(e)}")
            return 0.0
<<<<<<< HEAD

    return scorer
=======
        
        total_reward = 0.0
        n_episodes = 5  # Number of episodes to evaluate on for each call
        
        for episode in range(n_episodes):
            # Set a different seed for each episode to ensure diversity
            if hasattr(eval_env, 'seed'):
                episode_seed = unique_seed + episode * 100
                eval_env.seed(episode_seed)
                
            observation = eval_env.reset()
            episode_reward = 0.0
            done = False
            
            while not done:
                # Extract observation if it's a tuple
                if isinstance(observation, tuple):
                    obs_array = observation[0]
                else:
                    obs_array = observation
                    
                # Ensure observation is a numpy array with batch dimension
                if not isinstance(obs_array, np.ndarray):
                    obs_array = np.array(obs_array, dtype=np.float32)
                
                if len(obs_array.shape) == 1:
                    obs_array = np.expand_dims(obs_array, axis=0)
                
                action = algo.predict(obs_array)[0]
                
                # Handle different step return formats
                step_result = eval_env.step(action)
                
                # MetaWorld environments return 4 values: obs, reward, done, info
                if len(step_result) == 4:
                    observation, reward, done, _ = step_result
                # Some environments might return 5 values including truncated flag (gym>=0.26)
                elif len(step_result) == 5:
                    observation, reward, terminated, truncated, _ = step_result
                    done = terminated or truncated
                else:
                    print(f"Warning: Unexpected step result format: {step_result}")
                    break
                    
                episode_reward += reward
            
            total_reward += episode_reward
            
        # Return average reward across episodes
        avg_reward = total_reward / n_episodes
        # More concise output
        return avg_reward
    
    return scorer 
>>>>>>> 60281246
<|MERGE_RESOLUTION|>--- conflicted
+++ resolved
@@ -11,8 +11,6 @@
 # Default random seed for reproducibility
 RANDOM_SEED = 42
 
-<<<<<<< HEAD
-=======
 # Define a picklable environment creator class
 class PicklableEnvCreator:
     """A picklable environment creator that can be passed between processes."""
@@ -81,7 +79,6 @@
             env.seed(self.seed)
             
         return env
->>>>>>> 60281246
 
 class SimpleVideoRecorder:
     """A simple video recorder using imageio for saving environment frames as videos."""
@@ -262,14 +259,8 @@
 def evaluate_episode_worker(worker_args):
     """Worker function for parallel episode evaluation."""
     env_creator, algo, episode_idx, record_video, video_path, video_fps = worker_args
-<<<<<<< HEAD
-
-    # The env_creator function is already configured with the proper seed
-    # as we're using a lambda with default argument in the parent function
-=======
     
     # Create the environment using the provided creator
->>>>>>> 60281246
     env_instance = env_creator()
 
     # Wrap the environment to ensure proper rendering if video recording is requested
@@ -445,9 +436,6 @@
         # This ensures diversity across episodes and consistency across runs
         base_seed = RANDOM_SEED + i * 10000 + int(time.time() % 1000)
         base_seeds.append(base_seed)
-<<<<<<< HEAD
-
-=======
     
     # Prepare video path
     if record_video and video_path:
@@ -459,7 +447,6 @@
         if verbose:
             print(f"Will record up to {max_videos} evaluation episodes to {video_path}_episode_*.mp4")
     
->>>>>>> 60281246
     # Determine if we should use parallel evaluation
     use_parallel = parallel and n_episodes > 1
 
@@ -467,95 +454,12 @@
         try:
             import multiprocessing as mp
             from multiprocessing import get_context
-<<<<<<< HEAD
-
-            # Create a function that can recreate environments
-            if not callable(env):
-                # Store the environment configuration for recreation
-                env_type = type(env)
-                if hasattr(env, "spec") and hasattr(env.spec, "id"):
-                    env_id = env.spec.id
-                    env_creator = lambda seed=None: gym.make(env_id)
-                else:
-                    # For MetaWorld environments, we need to recreate using fallback methods
-                    print(
-                        "Warning: Using approximate environment recreation for parallel evaluation"
-                    )
-                    original_env = env
-
-                    # Create a generic environment recreation function
-                    # Note: The implementation may need to be adjusted based on your specific environments
-                    def create_similar_env(seed=None):
-                        try:
-                            # Try to use a specific recreation method if available
-                            # You'll need to implement this based on your environment type
-                            from metaworld.envs import (
-                                ALL_V2_ENVIRONMENTS_GOAL_OBSERVABLE,
-                            )
-
-                            # Try to determine the environment type/name from the original
-                            if hasattr(original_env, "__class__") and hasattr(
-                                original_env.__class__, "__name__"
-                            ):
-                                env_name = original_env.__class__.__name__
-                                for (
-                                    name,
-                                    constructor,
-                                ) in ALL_V2_ENVIRONMENTS_GOAL_OBSERVABLE.items():
-                                    if env_name in name:
-                                        return constructor(seed=seed)
-                        except:
-                            pass
-
-                        # If creation with seed fails, return original env
-                        if seed is not None and hasattr(original_env, "seed"):
-                            # If we can't create a new env, at least try to seed the original
-                            original_env.seed(seed)
-                        return original_env
-
-                    env_creator = create_similar_env
-            else:
-                # If environment is already a creator function, wrap it to accept a seed
-                original_creator = env
-
-                def seeded_env_creator(seed=None):
-                    new_env = original_creator()
-                    if seed is not None and hasattr(new_env, "seed"):
-                        new_env.seed(seed)
-                    return new_env
-
-                env_creator = seeded_env_creator
-
-=======
             
->>>>>>> 60281246
             # Determine number of workers
             if num_workers is None:
                 num_workers = min(n_episodes, mp.cpu_count())
 
             if verbose:
-<<<<<<< HEAD
-                print(
-                    f"Running parallel evaluation with {num_workers} workers for {n_episodes} episodes"
-                )
-                print(
-                    f"Using different seeds for each environment to ensure diverse initial states"
-                )
-
-            # Prepare arguments for workers
-            worker_args = [
-                (
-                    lambda seed=base_seeds[i]: env_creator(seed),
-                    algo,
-                    i,
-                    record_video and i < 3,
-                    video_path,
-                    video_fps,
-                )
-                for i in range(n_episodes)
-            ]
-
-=======
                 print(f"Running parallel evaluation ({num_workers} workers, {n_episodes} episodes)")
             
             # Prepare arguments for workers using the picklable environment creator
@@ -601,7 +505,6 @@
                     video_fps
                 ))
             
->>>>>>> 60281246
             # Use 'spawn' context for better compatibility across platforms
             ctx = get_context("spawn")
             with ctx.Pool(processes=num_workers) as pool:
@@ -643,45 +546,24 @@
         video_recorders = []
         if record_video and video_path:
             try:
-<<<<<<< HEAD
-                # Record at most 3 episodes to save space
-                n_videos = min(n_episodes, 3)
-
-=======
                 # Record at most 5 episodes to save space
                 n_videos = min(n_episodes, 5)
                 
->>>>>>> 60281246
                 # For video recording, we'll create a recorder for each episode
                 # but initialize it only when needed to avoid rendering issues
                 for i in range(n_videos):
                     video_recorders.append(None)  # Placeholder
-<<<<<<< HEAD
-
-                print(
-                    f"Will record up to {n_videos} evaluation episodes to {video_path}_episode_*.mp4"
-                )
-=======
                 
                 if verbose:
                     print(f"Will record up to {n_videos} evaluation episodes to {video_path}_episode_*.mp4")
->>>>>>> 60281246
             except Exception as e:
                 print(f"Error setting up video recording: {e}")
                 record_video = False
 
         if verbose:
             print(f"Running sequential evaluation for {n_episodes} episodes")
-<<<<<<< HEAD
-            print(
-                f"Using different seeds for each episode to ensure diverse initial states"
-            )
-
-        for episode in tqdm(range(n_episodes), desc="Evaluating policy"):
-=======
         
         for episode in tqdm(range(n_episodes), desc="Evaluating policy", disable=not verbose):
->>>>>>> 60281246
             # Get the base seed for this episode
             episode_seed = base_seeds[episode]
 
@@ -875,106 +757,27 @@
 
     def scorer(algo, *args, **kwargs):
         # Create a fresh environment for evaluation if env is a creator function
-        try:
-            eval_env = env() if callable(env) else env
-
-            # Check if environment creation failed
-            if eval_env is None:
-                print("Environment creation failed, skipping evaluation")
-                return 0.0
-
-            # Set a unique seed to ensure diverse initial states
-            if hasattr(eval_env, "seed"):
-                unique_seed = int(time.time() * 1000) % 100000 + random.randint(
-                    0, 10000
-                )
-                eval_env.seed(unique_seed)
-
-            # Check environment compatibility with the model
-            if (
-                not hasattr(eval_env, "observation_space")
-                or eval_env.observation_space is None
-            ):
-                print("Environment has no observation space, skipping evaluation")
-                return 0.0
-
-            env_obs_dim = eval_env.observation_space.shape[0]
-
-            # Get model's expected observation dimension through various ways
-            model_obs_dim = None
-            if hasattr(algo, "observation_shape"):
-                model_obs_dim = algo.observation_shape[0]
-            elif hasattr(algo, "_impl") and hasattr(algo._impl, "observation_shape"):
-                model_obs_dim = algo._impl.observation_shape[0]
-
-            if model_obs_dim is not None and env_obs_dim != model_obs_dim:
-                print(
-                    f"Warning: Environment observation dimension ({env_obs_dim}) doesn't match model's expected dimension ({model_obs_dim})"
-                )
-                print("Skipping evaluation with incompatible environment")
-                return 0.0
-
-            total_reward = 0.0
-            n_episodes = 5
-
-            for episode in range(n_episodes):
-                # Set a different seed for each episode to ensure diversity
-                if hasattr(eval_env, "seed"):
-                    episode_seed = unique_seed + episode * 100
-                    eval_env.seed(episode_seed)
-
-                observation = eval_env.reset()
-                episode_reward = 0.0
-                done = False
-
-                while not done:
-                    # Extract observation if it's a tuple
-                    if isinstance(observation, tuple):
-                        obs_array = observation[0]
-                    else:
-                        obs_array = observation
-
-                    # Ensure observation is a numpy array with batch dimension
-                    if not isinstance(obs_array, np.ndarray):
-                        obs_array = np.array(obs_array, dtype=np.float32)
-
-                    if len(obs_array.shape) == 1:
-                        obs_array = np.expand_dims(obs_array, axis=0)
-
-                    action = algo.predict(obs_array)[0]
-
-                    # Handle different step return formats
-                    step_result = eval_env.step(action)
-
-                    # MetaWorld environments return 4 values: obs, reward, done, info
-                    if len(step_result) == 4:
-                        observation, reward, done, _ = step_result
-                    # Some environments might return 5 values including truncated flag (gym>=0.26)
-                    elif len(step_result) == 5:
-                        observation, reward, terminated, truncated, _ = step_result
-                        done = terminated or truncated
-                    else:
-                        print(f"Warning: Unexpected step result format: {step_result}")
-                        break
-
-                    episode_reward += reward
-
-                total_reward += episode_reward
-
-            # Return average reward across episodes
-            avg_reward = total_reward / n_episodes
-            print(
-                f"Evaluation during training: {avg_reward:.2f} average reward over {n_episodes} episodes"
-            )
-            return avg_reward
-
-        except Exception as e:
-            print(f"Error during environment evaluation: {str(e)}")
+        eval_env = env() if callable(env) else env
+        
+        # Set a unique seed to ensure diverse initial states
+        if hasattr(eval_env, 'seed'):
+            unique_seed = int(time.time() * 1000) % 100000 + random.randint(0, 10000)
+            eval_env.seed(unique_seed)
+        
+        # Check environment compatibility with the model
+        env_obs_dim = eval_env.observation_space.shape[0]
+        
+        # Get model's expected observation dimension through various ways
+        model_obs_dim = None
+        if hasattr(algo, 'observation_shape'):
+            model_obs_dim = algo.observation_shape[0]
+        elif hasattr(algo, '_impl') and hasattr(algo._impl, 'observation_shape'):
+            model_obs_dim = algo._impl.observation_shape[0]
+        
+        if model_obs_dim is not None and env_obs_dim != model_obs_dim:
+            print(f"Warning: Environment observation dimension ({env_obs_dim}) doesn't match model's expected dimension ({model_obs_dim})")
+            print("Skipping evaluation with incompatible environment")
             return 0.0
-<<<<<<< HEAD
-
-    return scorer
-=======
         
         total_reward = 0.0
         n_episodes = 5  # Number of episodes to evaluate on for each call
@@ -1028,5 +831,4 @@
         # More concise output
         return avg_reward
     
-    return scorer 
->>>>>>> 60281246
+    return scorer 