--- conflicted
+++ resolved
@@ -13,22 +13,15 @@
 plt.rc("text", usetex=True)  # camera-ready formatting + latex in plots
 
 
-<<<<<<< HEAD
-def evaluate_model_on_test_set(model, test_loader, device, is_distributional=False):
-=======
-def evaluate_model_on_test_set(model, test_loader, device, data=None, segment_start_end=None, num_vis=4):
->>>>>>> 8296d332
+def evaluate_model_on_test_set(model, test_loader, device, is_distributional=False, data=None, segment_start_end=None, num_vis=4):
     """Evaluate model performance on the test set.
 
     Args:
         model: Trained reward model (single model or ensemble)
         test_loader: DataLoader for test data
         device: Device to run evaluation on
-<<<<<<< HEAD
         is_distributional: Whether the model is distributional
-=======
         num_vis: Number of top preferences to visualize as videos
->>>>>>> 8296d332
 
     Returns:
         Dictionary containing evaluation metrics
@@ -51,7 +44,6 @@
     is_ensemble = hasattr(model, "num_models") and model.num_models > 1
 
     with torch.no_grad():
-<<<<<<< HEAD
         for batch in tqdm(test_loader, desc="Testing"):
             
             batch = {k: v.to(device) for k, v in batch.items()}
@@ -62,13 +54,6 @@
             pref = batch["preference"]
             images1 = batch.get("images1")
             images2 = batch.get("images2")
-=======
-        for batch_idx, batch in enumerate(tqdm(test_loader, desc="Testing")):
-            # Move data to device
-            batch = {k: v.to(device) if isinstance(v, torch.Tensor) else v for k, v in batch.items()}
-            obs1, actions1, obs2, actions2, pref = batch["obs1"], batch["actions1"], batch["obs2"], batch["actions2"], batch["preference"]
-            images1, images2 = batch["images1"], batch["images2"]
->>>>>>> 8296d332
             if images1 is not None:
                 images1 = images1.float().to(device)
             if images2 is not None:
@@ -94,17 +79,11 @@
                 # [num_models, B, T] -> [num_models, B] for ensemble
                 return1 = reward1.sum(dim=-1)  # Sum over time dimension
                 return2 = reward2.sum(dim=-1)
-<<<<<<< HEAD
-                # Take mean across models for evaluation
-                return1 = return1.mean(dim=0)  # [B]
-                return2 = return2.mean(dim=0)  # [B]
-=======
                 # Replicate preferences for ensemble models
                 ensemble_pref = pref.unsqueeze(0).repeat(model.num_models, 1)
                 # For visualization, just use the first model in the ensemble
                 reward1_vis = reward1[0]
                 reward2_vis = reward2[0]
->>>>>>> 8296d332
             else:
                 # Standard non-ensemble model
                 return1 = reward1.sum(dim=1)  # Sum over time dimension
@@ -696,7 +675,6 @@
             )
 
             with torch.no_grad():
-<<<<<<< HEAD
                 for batch_idx, batch in enumerate(val_progress):
                     # Handle optional batch items
                     obs1 = batch.get('obs1').to(device)
@@ -704,19 +682,6 @@
                     actions1 = batch.get('actions1').to(device)
                     actions2 = batch.get('actions2').to(device)
                     pref = batch.get('preference').to(device)
-=======
-                for _, batch in enumerate(
-                    val_progress
-                ):
-                    # Move data to device
-                    batch = {k: v.to(device) if isinstance(v, torch.Tensor) else v for k, v in batch.items()}
-                    obs1, actions1, obs2, actions2, pref, cost = batch["obs1"], batch["actions1"], batch["obs2"], batch["actions2"], batch["preference"], batch["cost"]
-                    images1, images2 = batch["images1"], batch["images2"]
-                    if images1 is not None:
-                        images1 = images1.float().to(device)
-                    if images2 is not None:
-                        images2 = images2.float().to(device)
->>>>>>> 8296d332
 
                     # Compute rewards directly
                     reward1 = model(obs1, actions1)
