--- conflicted
+++ resolved
@@ -25,17 +25,8 @@
             "total_step": total_step
         }
         
-<<<<<<< HEAD
-        # Handle both old and new d3rlpy versions
-        logger = getattr(algo, '_active_logger', None)
-        if logger is None and hasattr(algo, '_impl'):
-            logger = getattr(algo._impl, '_active_logger', None)
-        
-        # Get metrics from the metrics_buffer
-=======
         # Get metrics from logger if available
         logger = algo._active_logger
->>>>>>> 3c860cd9
         if hasattr(logger, '_metrics_buffer'):
             for name, buffer in logger._metrics_buffer.items():
                 if buffer:  # Check if there are values
