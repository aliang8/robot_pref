<<<<<<< HEAD
env=metaworld_button-press-topdown-v2   # ["metaworld_button-press-topdown-v2", "dmc_cheetah-run"]: env name
=======
env=metaworld_dial-turn-v2   # ["metaworld_button-press-topdown-v2", "dmc_cheetah-run"]: env name
>>>>>>> 4b490d12
data_quality=1.0    # data quality. 
                    # The lower the quality, the more random policy data, and the higher the quality, the more expert policy data. (maximum is 10.0)
feedback_num=100    # total feedback number (we use 500, 1000 feedback in the paper)
q_budget=1        # query budget (we use 100 in the paper)
                    # Setting q_budget=1 is equivalent to independent pairwise sampling.
feedback_type=RLT   # ["RLT", "SeqRank"]: RLT means ranked list
model_type=linear_BT       # ["BT", "linear_BT"]: BT means exponential bradley-terry model, and linear_BT use linear score function
epochs=3000          # we use 300 epochs in the paper, but more epochs (e.g., 5000) can be used for better performance
activation=tanh     # final activation function of the reward model (use tanh for bounded reward)
seed=10             # random seed
threshold=0.1       # Thresholds for determining tie labels (eqaully preferred pairs)
                    # Larger thresholds result in more tie labels
segment_size=25     # segment size
data_aug=none       # ["none", "temporal"]: if you want to use data augmentation (TDA), set data_aug=temporal
batch_size=512    
ensemble_num=3      # number of reward models to ensemble
ensemble_method=mean    # we average the reward values of the ensemble models
noise=0.0           # probability of preference labels (0.0 is noiseless label and 0.1 is 10% noise label)
human=False         # [True, False]: use human feedback or not

# augmentation settings
use_dtw_augmentations=False
dtw_subsample_size=20000
dtw_augmentation_size=2000
dtw_k_augment=10
acquisition_threshold_low=0.25
acquisition_threshold_high=0.75
dtw_augment_before_training=True

# Reward model learning
CUDA_VISIBLE_DEVICES=0 python3 learn_reward.py --config=configs/reward.yaml --env=$env --human=$human \
--data_quality=$data_quality --feedback_num=$feedback_num --q_budget=$q_budget --feedback_type=$feedback_type --model_type=$model_type \
--threshold=$threshold --activation=$activation --epochs=$epochs --noise=$noise --seed=$seed \
--segment_size=$segment_size --data_aug=$data_aug  --ensemble_num=$ensemble_num --ensemble_method=$ensemble_method --batch_size=$batch_size \
--use_dtw_augmentations=$use_dtw_augmentations --dtw_subsample_size=$dtw_subsample_size --dtw_augmentation_size=$dtw_augmentation_size \
--dtw_k_augment=$dtw_k_augment --acquisition_threshold_low=$acquisition_threshold_low --acquisition_threshold_high=$acquisition_threshold_high \
--dtw_augment_before_training=$dtw_augment_before_training

# Offline IQL with reward model
CUDA_VISIBLE_DEVICES=0 python3 iql.py --use_reward_model=True --config=configs/iql.yaml --env=$env \
--data_quality=$data_quality --feedback_num=$feedback_num --q_budget=$q_budget --feedback_type=$feedback_type --model_type=$model_type \
--threshold=$threshold --activation=$activation --epochs=$epochs --noise=$noise --seed=$seed \
--segment_size=$segment_size --data_aug=$data_aug --ensemble_num=$ensemble_num --ensemble_method=$ensemble_method \
--use_dtw_augmentations=$use_dtw_augmentations --dtw_subsample_size=$dtw_subsample_size --dtw_augmentation_size=$dtw_augmentation_size \
--dtw_k_augment=$dtw_k_augment --acquisition_threshold_low=$acquisition_threshold_low --acquisition_threshold_high=$acquisition_threshold_high \
--dtw_augment_before_training=$dtw_augment_before_training<|MERGE_RESOLUTION|>--- conflicted
+++ resolved
@@ -1,8 +1,4 @@
-<<<<<<< HEAD
 env=metaworld_button-press-topdown-v2   # ["metaworld_button-press-topdown-v2", "dmc_cheetah-run"]: env name
-=======
-env=metaworld_dial-turn-v2   # ["metaworld_button-press-topdown-v2", "dmc_cheetah-run"]: env name
->>>>>>> 4b490d12
 data_quality=1.0    # data quality. 
                     # The lower the quality, the more random policy data, and the higher the quality, the more expert policy data. (maximum is 10.0)
 feedback_num=100    # total feedback number (we use 500, 1000 feedback in the paper)
