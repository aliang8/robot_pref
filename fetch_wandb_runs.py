#!/usr/bin/env python3
import argparse
import json
import os
import re
from pathlib import Path

import matplotlib.pyplot as plt
import numpy as np
import pandas as pd
import seaborn as sns

import wandb

sns.set_style("white")
sns.set_style("ticks")
sns.set_context('talk')
plt.rc('text', usetex=True)  # camera-ready formatting + latex in plots

<<<<<<< HEAD

def fetch_wandb_runs(project="robot_pref", entity="clvr", filters=None, max_runs=None, after_date=None):
    """Fetch runs from wandb.

    Args:
        project: Name of the wandb project
        entity: Name of the wandb entity
        filters: Dictionary of filters to apply to the runs
        max_runs: Maximum number of runs to fetch
        after_date: Only include runs created after this date (format: YYYY-MM-DD)

    Returns:
        List of run data dictionaries
    """
=======
def fetch_wandb_runs(project="robot_pref", entity="clvr", filters=None, max_runs=None):
    """Fetch runs from wandb and extract relevant data."""
>>>>>>> b2da9f3f
    print(f"Fetching runs from wandb project: {entity}/{project}")
    api = wandb.Api()
    user_filter = filters.get("user") if filters else None
    if user_filter:
        print(f"Will filter for user: {user_filter}")
    
    # Parse date filter if provided
    date_filter = None
    if after_date:
        try:
            date_filter = pd.to_datetime(after_date)
            print(f"Will filter for runs created after: {after_date}")
        except:
            print(f"Warning: Invalid date format '{after_date}'. Expected format: YYYY-MM-DD")

    runs = api.runs(f"{entity}/{project}")
    print(f"Found {len(runs)} total runs")

<<<<<<< HEAD
    # Filter runs manually
    filtered_runs = []
    for run in runs:
        include_run = True

        # Apply user filter if specified
        if user_filter:
            # Try to get user info
            if hasattr(run, "user") and run.user.username != user_filter:
                include_run = False
        
        # Apply date filter if specified
        if date_filter and include_run:
            # Convert run_date to naive datetime by removing timezone info to match date_filter
            run_date = pd.to_datetime(run.created_at)
            if run_date.tzinfo is not None:
                run_date = run_date.replace(tzinfo=None)
            if run_date < date_filter:
                include_run = False

        if include_run:
            filtered_runs.append(run)

=======
    # Manual filtering
    filtered_runs = [
        run for run in runs
        if not user_filter or (hasattr(run, "user") and run.user.username == user_filter)
    ]
>>>>>>> b2da9f3f
    print(f"After filtering: {len(filtered_runs)} runs")

    if max_runs is not None and len(filtered_runs) > max_runs:
        filtered_runs = filtered_runs[:max_runs]
        print(f"Limited to {len(filtered_runs)} runs")

    run_data = []
    for run in filtered_runs:
        run_dict = {
            "id": run.id,
            "name": run.name,
            "tags": run.tags,
            "state": run.state,
            "created_at": run.created_at,
            "config": run.config,
            "summary": run.summary._json_dict,
            "url": run.url,
        }
        if hasattr(run, "user"):
            run_dict["user"] = run.user.username

        # Try both possible epoch keys
        history = run.history(keys=["eval/success_rate", "eval/epoch"])
        if history.empty:
            history = run.history(keys=["eval/success_rate", "epoch"])

        if not history.empty and "eval/success_rate" in history.columns:
            success_rates = history["eval/success_rate"].dropna().tolist()
            epochs = (
                history["epoch"].dropna().tolist()
                if "epoch" in history.columns
                else list(range(len(success_rates)))
            )
            run_dict["history"] = {
                "eval_success_rates": success_rates,
                "epochs": epochs,
            }
            if success_rates:
                print(f"Run {run.name}: Found {len(success_rates)} success rate values")
                run_data.append(run_dict)
            else:
                print(f"Run {run.name}: No success rate values found")
        else:
            print(f"Run {run.name}: No eval/success_rate in history")

    print(f"Extracted data from {len(run_data)} runs with success rate metrics")
    return run_data


def create_run_dataframe(run_data):
    """Convert run data to a pandas DataFrame with relevant metrics."""
    rows = []
    for run in run_data:
        row = {
            "run_id": run["id"],
            "run_name": run["name"],
            "state": run["state"],
            "created_at": run["created_at"],
            "url": run["url"],
            "user": run.get("user", "unknown"),
        }
<<<<<<< HEAD

        # Extract config information
        if "config" in run:
            config = run["config"]

            # Algorithm and dataset
            row["algorithm"] = config.get("algorithm", "unknown")
            if "data" in config and "data_path" in config["data"]:
                path_obj = Path(config["data"]["data_path"])
                row["dataset"] = f"{path_obj.parent.name}_{path_obj.stem}"
            else:
                row["dataset"] = "unknown"

            # Reward model information
            if "data" in config and "reward_model_path" in config["data"]:
                row["reward_model"] = config["data"].get("reward_model_path", "none")
                row["use_ground_truth"] = config["data"].get("use_ground_truth", False)
                row["use_zero_rewards"] = config["data"].get("use_zero_rewards", False)
                row["scale_rewards"] = config["data"].get("scale_rewards", False)

            # Training parameters
            if "training" in config:
                row["n_epochs"] = config["training"].get("n_epochs", 0)

            # Model parameters
            if "model" in config:
                row["actor_lr"] = config["model"].get("actor_learning_rate", 0)
                row["critic_lr"] = config["model"].get("critic_learning_rate", 0)
                row["expectile"] = config["model"].get("expectile", 0)
                row["weight_temp"] = config["model"].get("weight_temp", 0)

            # Random seed
            row["random_seed"] = config.get("random_seed", 42)

        # Add history data for success rates
        if "history" in run and run["history"]["eval_success_rates"]:
            success_rates = run["history"]["eval_success_rates"]

            # Get the latest success rate
=======
        config = run.get("config", {})
        row["algorithm"] = config.get("algorithm", "unknown")
        if "data" in config and "data_path" in config["data"]:
            path_obj = Path(config["data"]["data_path"])
            row["dataset"] = f"{path_obj.parent.name}_{path_obj.stem}"
        else:
            row["dataset"] = "unknown"
        if "data" in config and "reward_model_path" in config["data"]:
            row["reward_model"] = config["data"].get("reward_model_path", "none")
            row["use_ground_truth"] = config["data"].get("use_ground_truth", False)
            row["scale_rewards"] = config["data"].get("scale_rewards", False)
        if "training" in config:
            row["n_epochs"] = config["training"].get("n_epochs", 0)
        if "model" in config:
            row["actor_lr"] = config["model"].get("actor_learning_rate", 0)
            row["critic_lr"] = config["model"].get("critic_learning_rate", 0)
            row["expectile"] = config["model"].get("expectile", 0)
            row["weight_temp"] = config["model"].get("weight_temp", 0)
        row["random_seed"] = config.get("random_seed", 42)

        # History
        history = run.get("history", {})
        success_rates = history.get("eval_success_rates", [])
        if success_rates:
>>>>>>> b2da9f3f
            row["latest_eval_success_rate"] = success_rates[-1]
            row["max_eval_success_rate"] = max(success_rates)
            top_3_rates = sorted(success_rates, reverse=True)[:3]
            row["top3_avg_eval_success_rate"] = sum(top_3_rates) / len(top_3_rates)
            for i, rate in enumerate(top_3_rates):
                row[f"top_eval_success_{i + 1}"] = rate
            row["history_eval_success_rates"] = success_rates
            row["history_epochs"] = history.get("epochs", [])
        rows.append(row)

    df = pd.DataFrame(rows)
    if "created_at" in df.columns:
        df["created_at"] = pd.to_datetime(df["created_at"])
        df = df.sort_values("created_at", ascending=False)
    return df


def save_summary_csv(df, output_path="iql_runs_summary.csv"):
    """Save a summary CSV file with run information."""
    columns = [
<<<<<<< HEAD
        "run_name",
        "user",
        "dataset",
        "algorithm",
        "reward_model",
        "use_ground_truth",
        "use_zero_rewards",
        "scale_rewards",
        "n_epochs",
        "actor_lr",
        "critic_lr",
        "expectile",
        "weight_temp",
        "random_seed",
        "top3_avg_eval_success_rate",
        "top_eval_success_1",
        "top_eval_success_2",
        "top_eval_success_3",
        "latest_eval_success_rate",
        "max_eval_success_rate",
        "created_at",
        "url",
=======
        "run_name", "user", "dataset", "algorithm", "reward_model", "use_ground_truth",
        "scale_rewards", "n_epochs", "actor_lr", "critic_lr", "expectile", "weight_temp",
        "random_seed", "top3_avg_eval_success_rate", "top_eval_success_1", "top_eval_success_2",
        "top_eval_success_3", "latest_eval_success_rate", "max_eval_success_rate", "created_at", "url"
>>>>>>> b2da9f3f
    ]
    existing_columns = [col for col in columns if col in df.columns]
    df[existing_columns].to_csv(output_path, index=False)
    print(f"Saved summary CSV to {output_path}")

    # Top 3 only
    top3_columns = [
        "run_name", "user", "dataset", "algorithm", "expectile", "random_seed",
        "top3_avg_eval_success_rate", "top_eval_success_1", "top_eval_success_2", "top_eval_success_3", "url"
    ]
    existing_top3_columns = [col for col in top3_columns if col in df.columns]
    top3_output_path = output_path.replace(".csv", "_top3.csv")
    df[existing_top3_columns].to_csv(top3_output_path, index=False)
    print(f"Saved top 3 summary CSV to {top3_output_path}")
    return top3_output_path


def plot_algorithm_comparisons(df, output_dir="algorithm_plots"):
    """Create plots comparing algorithm performance across datasets."""
    os.makedirs(output_dir, exist_ok=True)
    if "algorithm" not in df.columns and "run_name" in df.columns:
        algorithms = ["bc", "iql", "cql", "sac", "td3", "ddpg"]
        def extract_algorithm(run_name):
            if not isinstance(run_name, str):
                return "unknown"
            run_name = run_name.lower()
            for alg in algorithms:
                if alg in run_name:
                    return alg
            return "unknown"
        df["algorithm"] = df["run_name"].apply(extract_algorithm)
        print(f"Extracted algorithms: {df['algorithm'].unique()}")

    df_filtered = df.dropna(subset=["top3_avg_eval_success_rate"])
    if len(df_filtered) == 0:
        print("No runs with valid success rate metrics found. Cannot generate plots.")
        return output_dir

    print(f"Using {len(df_filtered)} runs with valid metrics out of {len(df)} total runs")
    metrics_to_plot = [
        {"column": "top_eval_success_1", "title": "Top 1 Checkpoint Success Rate"},
        {"column": "top_eval_success_2", "title": "Top 2 Checkpoint Success Rate"},
        {"column": "top_eval_success_3", "title": "Top 3 Checkpoint Success Rate"},
        {"column": "top3_avg_eval_success_rate", "title": "Average of Top 3 Checkpoints Success Rate"},
    ]
    datasets = df_filtered["dataset"].unique()
    print(f"Found {len(datasets)} datasets to plot")
    sns.set_style("whitegrid")
    plt.rcParams.update({"font.size": 12})

    for metric in metrics_to_plot:
        metric_column = metric["column"]
        metric_title = metric["title"]
        if metric_column not in df_filtered.columns:
            print(f"Metric {metric_column} not found in dataframe. Skipping.")
            continue
        grouped = df_filtered.groupby(["dataset", "algorithm"])
        stats = (
            grouped[metric_column]
            .agg([
                ("mean", np.mean), ("std", np.std), ("min", np.min), ("max", np.max),
                ("count", "count"), ("median", np.median)
            ])
            .reset_index()
        )
        stats["ci_95"] = 1.96 * stats["std"] / np.sqrt(stats["count"].clip(1))
        for col in ["mean", "std", "min", "max", "median", "ci_95"]:
            stats[col] = stats[col].round(3)

        for dataset in datasets:
            dataset_stats = stats[stats["dataset"] == dataset]
            if len(dataset_stats) == 0:
                continue
            dataset_stats = dataset_stats.sort_values("mean", ascending=False)
            plt.figure(figsize=(12, 6))
            ax = sns.barplot(
                x="algorithm", y="mean", data=dataset_stats, palette="viridis", alpha=0.8
            )
            for i, row in enumerate(dataset_stats.itertuples()):
                plt.errorbar(i, row.mean, yerr=row.std, fmt="none", ecolor="black", capsize=5)
                plt.text(
                    i, row.mean + 0.02, f"{row.mean:.3f}±{row.std:.3f}\nn={row.count}",
                    ha="center", va="bottom", fontsize=10,
                )
            plt.title(f"Algorithm Performance on {dataset} Dataset\n({metric_title})")
            plt.ylabel("Success Rate")
            plt.xlabel("Algorithm")
            plt.grid(axis="y", linestyle="--", alpha=0.7)
            max_value = dataset_stats["mean"].max() + dataset_stats["std"].max()
            plt.ylim(0, min(1.0, max_value * 1.2))
            safe_dataset = str(dataset).replace("/", "_")
            metric_short_name = metric_column.replace(
                "top3_avg_eval_success_rate", "top3_avg"
            ).replace("top_eval_success_", "top")
            plt.tight_layout()
            output_path = os.path.join(
                output_dir, f"{safe_dataset}_{metric_short_name}_comparison.png"
            )
            plt.savefig(output_path, dpi=300, bbox_inches="tight")
            print(f"Saved {metric_short_name} plot for {dataset} to {output_path}")
            plt.close()

    create_algorithm_summary_csv(df_filtered, output_dir)
    return output_dir


def create_algorithm_summary_csv(df, output_dir="algorithm_plots"):
    """Create a summary CSV with algorithm performance by dataset."""
    metrics = [
        "top_eval_success_1", "top_eval_success_2", "top_eval_success_3", "top3_avg_eval_success_rate"
    ]
    summary_rows = []
    grouped = df.groupby(["dataset", "algorithm"])
    datasets = df["dataset"].unique()
    algorithms = df["algorithm"].unique()
    for dataset in datasets:
        row = {"Dataset": dataset}
        for alg in algorithms:
            group_data = df[(df["dataset"] == dataset) & (df["algorithm"] == alg)]
            if len(group_data) == 0:
                for metric in metrics:
                    if metric in df.columns:
                        row[f"{alg}_{metric}"] = "N/A"
                continue
            for metric in metrics:
                if metric in df.columns:
                    values = group_data[metric].dropna()
                    if len(values) > 0:
                        mean_val = values.mean()
                        std_val = values.std()
                        row[f"{alg}_{metric}"] = f"{mean_val:.3f}±{std_val:.3f} (n={len(values)})"
                    else:
                        row[f"{alg}_{metric}"] = "N/A"
        summary_rows.append(row)
    summary_df = pd.DataFrame(summary_rows)
    output_path = os.path.join(output_dir, "algorithm_comparison_detailed.csv")
    summary_df.to_csv(output_path, index=False)
    print(f"Saved detailed algorithm comparison CSV to {output_path}")

    # Simplified version
    simplified_rows = []
    for dataset in datasets:
        row = {"Dataset": dataset}
        for alg in algorithms:
            group_data = df[(df["dataset"] == dataset) & (df["algorithm"] == alg)]
            if len(group_data) == 0 or "top3_avg_eval_success_rate" not in df.columns:
                row[f"{alg}_success"] = "N/A"
                continue
            values = group_data["top3_avg_eval_success_rate"].dropna()
            if len(values) > 0:
                mean_val = values.mean()
                std_val = values.std()
                row[f"{alg}_success"] = f"{mean_val:.3f}±{std_val:.3f} (n={len(values)})"
            else:
                row[f"{alg}_success"] = "N/A"
        simplified_rows.append(row)
    simplified_df = pd.DataFrame(simplified_rows)
    simplified_path = os.path.join(output_dir, "algorithm_comparison_summary.csv")
    simplified_df.to_csv(simplified_path, index=False)
    print(f"Saved simplified algorithm comparison summary CSV to {simplified_path}")
    return output_path


def plot_reward_model_comparisons(df, output_dir="reward_model_plots"):
    """Create plots comparing algorithm performance across datasets and reward models."""
    os.makedirs(output_dir, exist_ok=True)
    df_filtered = df.dropna(subset=["top3_avg_eval_success_rate"])

    # Extract reward model name and total queries
    if "reward_model" in df_filtered.columns:
        def extract_reward_model_name(path):
            if not isinstance(path, str) or path == "none":
                return "none"
            path_obj = Path(path)
            parent_dir = path_obj.parent.parent.name if "aug" in path_obj.parent.parent.name else path_obj.parent.name
            method = None
            aug = False
            if "active_" in parent_dir:
                after_active = parent_dir.split("active_", 1)[1]
                method = after_active.split("_")[0]
                if "augTrue" in parent_dir or parent_dir.endswith("_aug"):
                    aug = True
            name_parts = []
            if method:
                name_parts.append(method)
            if aug:
                name_parts.append("aug")
            return "_".join(name_parts) if name_parts else parent_dir

        def extract_total_queries(path):
            if not isinstance(path, str) or path == "none":
                return None
            try:
                path_obj = Path(path)
                checkpoint_name = path_obj.name
                match = re.search(r"iter[_\-]?(\d+)", checkpoint_name)
                if match:
                    return int(match.group(1))
            except Exception:
                pass
            match = re.search(r"max(\d+)", path)
            if match:
                return int(match.group(1))
            return None

        df_filtered["reward_model_name"] = df_filtered["reward_model"].apply(extract_reward_model_name)
        df_filtered["total_queries"] = df_filtered["reward_model"].apply(extract_total_queries)
        print(f"Extracted total_queries from {df_filtered['total_queries'].notna().sum()} reward models")
    else:
        df_filtered["reward_model_name"] = "unknown"
        df_filtered["total_queries"] = None

    if len(df_filtered) == 0:
        print("No runs with valid success rate metrics found. Cannot generate plots.")
        return output_dir

    print(f"Using {len(df_filtered)} runs with valid metrics for reward model comparison plots")
    metrics_to_plot = [
        {"column": "top3_avg_eval_success_rate", "title": "Average of Top 3 Checkpoints Success Rate"}
    ]
    sns.set_style("whitegrid")
    plt.rcParams.update({"font.size": 12})
    datasets = df_filtered["dataset"].unique()
    algorithms = df_filtered["algorithm"].unique()
    print(f"Found {len(datasets)} datasets to plot: {', '.join(datasets)}")
    print(f"Found {len(algorithms)} algorithms to plot: {', '.join(algorithms)}")

    for dataset in datasets:
        for algorithm in algorithms:
            dataset_algo_df = df_filtered[
                (df_filtered["dataset"] == dataset) & (df_filtered["algorithm"] == algorithm)
            ]
            if algorithm == "iql":
                dataset_algo_df.loc[dataset_algo_df["total_queries"].isna(), "total_queries"] = 0
                dataset_algo_df.loc[dataset_algo_df["total_queries"] == 0, "reward_model_name"] = "zero_rewards_iql"
            dataset_bc_df = df_filtered[
                (df_filtered["dataset"] == dataset) & (df_filtered["algorithm"] == "bc")
            ]
            if len(dataset_algo_df) == 0:
                continue
            if algorithm == "iql":
                query_counts = [q for q in dataset_algo_df["total_queries"].unique() if q != 0]
            else:
                query_counts = dataset_algo_df["total_queries"].unique()
            if len(query_counts) == 0:
                query_counts = [None]
            print(f"Found {len(query_counts)} unique query counts for {algorithm} on {dataset}")

            for total_queries in query_counts:
                if total_queries is not None:
                    if algorithm == "iql":
                        current_df = dataset_algo_df[
                            (dataset_algo_df["total_queries"] == total_queries) |
                            (dataset_algo_df["total_queries"] == 0)
                        ]
                    else:
                        current_df = dataset_algo_df[dataset_algo_df["total_queries"] == total_queries]
                    query_label = f"Queries: {total_queries}"
                else:
                    current_df = dataset_algo_df
                    query_label = "Unknown query count"
                reward_models = current_df["reward_model_name"].unique()
                if len(reward_models) < 1:
                    print(f"Skipping {algorithm} on {dataset} with {query_label} - no reward model: {reward_models}")
                    continue
                print(f"Creating plots for {algorithm} on {dataset} with {query_label} ({len(reward_models)} reward models)")
                for metric in metrics_to_plot:
                    metric_column = metric["column"]
                    metric_title = metric["title"]
                    if metric_column not in current_df.columns:
                        continue
                    grouped = current_df.groupby(["reward_model_name"])
                    stats = (
                        grouped[metric_column]
                        .agg([
                            ("mean", np.mean), ("std", np.std), ("min", np.min), ("max", np.max),
                            ("count", "count"), ("median", np.median)
                        ])
                        .reset_index()
                    )
                    stats["ci_95"] = 1.96 * stats["std"] / np.sqrt(stats["count"].clip(1))
                    for col in ["mean", "std", "min", "max", "median", "ci_95"]:
                        stats[col] = stats[col].round(3)
                    stats = stats.sort_values("mean", ascending=False)
                    fig_width = max(12, (len(reward_models) + 1) * 1.5)
                    fig_height = 8
                    plt.figure(figsize=(fig_width, fig_height))
<<<<<<< HEAD

                    # Create color palette that highlights special cases
                    num_models = len(stats)
                    palette = []

                    # Count how many regular models we have (not special cases)
                    regular_models_count = sum(1 for row in stats.itertuples() 
                                             if row.reward_model_name != "GROUND_TRUTH" and row.reward_model_name != "ZERO_REWARDS")

                    # Get a viridis colormap for regular models
                    if regular_models_count > 0:
                        viridis_colors = plt.cm.viridis(np.linspace(0, 1, regular_models_count))
                        viridis_idx = 0

                    # Assign colors to each model
                    for i, row in enumerate(stats.itertuples()):
                        if row.reward_model_name == "GROUND_TRUTH":
                            palette.append("green")  # Green for ground truth
                        elif row.reward_model_name == "ZERO_REWARDS":
                            palette.append("red")    # Red for zero rewards
                        else:
                            # Use viridis color for regular reward models
                            palette.append(viridis_colors[viridis_idx])
                            viridis_idx += 1

                    # Create bar plot with error bars
                    ax = sns.barplot(
                        x="reward_model_name",
                        y="mean",
                        data=stats,
                        palette=palette,
                        alpha=0.8,
=======
                    ax = sns.barplot(
                        x="reward_model_name", y="mean", data=stats, palette="viridis", alpha=0.8
>>>>>>> b2da9f3f
                    )
                    for i, row in enumerate(stats.itertuples()):
                        plt.errorbar(i, row.mean, yerr=row.std, fmt="none", ecolor="black", capsize=5)
                        plt.text(
                            i, row.mean + 0.02, f"{row.mean:.3f}±{row.std:.3f}\nn={row.count}",
                            ha="center", va="bottom", fontsize=12,
                        )
                    if len(dataset_bc_df) > 0 and metric_column in dataset_bc_df.columns:
                        bc_values = dataset_bc_df[metric_column].dropna()
                        if len(bc_values) > 0:
                            bc_mean = bc_values.mean()
                            bc_std = bc_values.std()
                            bc_count = len(bc_values)
                            plt.axhline(
                                y=bc_mean, color="r", linestyle="--", alpha=0.7,
                                label=f"BC: {bc_mean:.3f}±{bc_std:.3f} (n={bc_count})",
                            )
                            plt.fill_between(
                                [-0.5, len(stats) - 0.5], bc_mean - bc_std, bc_mean + bc_std,
                                color="r", alpha=0.1,
                            )
                            plt.legend(loc="upper right", fontsize=12)
                    plt.title(
                        f"Reward Model Comparison: {algorithm} on {dataset}\nQueries: {int(total_queries) if total_queries is not None else 'Unknown'}",
                        fontsize=12,
                    )
                    plt.ylabel("Success Rate")
                    plt.xlabel("Reward Model")
                    plt.xticks(rotation=15, ha="right")
                    plt.subplots_adjust(bottom=0.3)
                    plt.grid(axis="y", linestyle="--", alpha=0.7)
                    max_value = stats["mean"].max() + stats["std"].max()
                    plt.ylim(0, min(1.0, max_value * 1.2))
                    safe_dataset = str(dataset).replace("/", "_")
                    safe_algorithm = str(algorithm).replace("/", "_")
                    plt.tight_layout(pad=2.0, rect=[0, 0.15, 1, 0.95])
                    output_path = os.path.join(
                        output_dir,
                        f"{safe_dataset}_{safe_algorithm}_queries{int(total_queries) if total_queries is not None else 'Unknown'}_reward_model_comparison.png",
                    )
                    plt.savefig(output_path, dpi=300, bbox_inches="tight")
                    print(f"Saved reward model comparison plot to {output_path}")
                    plt.close()
    create_reward_model_summary_csv(df_filtered, output_dir)
    return output_dir


def create_reward_model_summary_csv(df, output_dir="reward_model_plots"):
    """Create a summary CSV with reward model performance by dataset and algorithm."""
    summary_rows = []
    if "reward_model_name" not in df.columns and "reward_model" in df.columns:
        def extract_reward_model_name(path):
            if not isinstance(path, str) or path == "none":
                return "none"
            path_obj = Path(path)
            parent_dir = path_obj.parent.name
            if any(param in parent_dir for param in [
                "n", "k", "seed", "dtw", "model", "seg", "hidden", "epochs"
            ]):
                return parent_dir
            return path_obj.name
        df["reward_model_name"] = df["reward_model"].apply(extract_reward_model_name)

    if all(col in df.columns for col in ["dataset", "algorithm", "reward_model_name"]):
        grouped = df.groupby(["dataset", "algorithm", "reward_model_name"])
        for (dataset, algorithm, reward_model), group_data in grouped:
            row = {
                "Dataset": dataset,
                "Algorithm": algorithm,
                "Reward Model": reward_model,
            }
            if "top3_avg_eval_success_rate" in df.columns:
                values = group_data["top3_avg_eval_success_rate"].dropna()
                if len(values) > 0:
                    row["Mean"] = values.mean()
                    row["Std"] = values.std()
                    row["Min"] = values.min()
                    row["Max"] = values.max()
                    row["Count"] = len(values)
                    row["Success Rate"] = f"{row['Mean']:.3f}±{row['Std']:.3f} (n={row['Count']})"
                else:
                    row["Success Rate"] = "N/A"
            summary_rows.append(row)

    if summary_rows:
        summary_df = pd.DataFrame(summary_rows)
        if "Mean" in summary_df.columns:
            summary_df = summary_df.sort_values(
                ["Dataset", "Algorithm", "Mean"], ascending=[True, True, False]
            )
        output_path = os.path.join(output_dir, "reward_model_comparison.csv")
        summary_df.to_csv(output_path, index=False)
        print(f"Saved reward model comparison CSV to {output_path}")
        if "Success Rate" in summary_df.columns:
            try:
                # Check for duplicate combinations before pivoting
                has_duplicates = summary_df.duplicated(subset=["Dataset", "Algorithm", "Reward Model"]).any()
                if has_duplicates:
                    print("Warning: Found duplicate Dataset/Algorithm/Reward Model combinations. Aggregating duplicates.")
                    # Aggregate duplicates by keeping the first occurrence
                    summary_df = summary_df.drop_duplicates(subset=["Dataset", "Algorithm", "Reward Model"])
                    
                # Create pivot table
                pivot_df = summary_df.pivot(
                    index=["Dataset", "Algorithm"],
                    columns="Reward Model",
                    values="Success Rate",
                )
                pivot_path = os.path.join(output_dir, "reward_model_comparison_pivot.csv")
                pivot_df.to_csv(pivot_path)
                print(f"Saved pivoted reward model comparison CSV to {pivot_path}")
            except Exception as e:
                print(f"Could not create pivoted CSV: {e}")
<<<<<<< HEAD
                # Alternative approach if pivot fails - create a pivot table instead
                try:
                    print("Trying alternative pivot_table approach...")
                    pivot_df = pd.pivot_table(
                        summary_df,
                        index=["Dataset", "Algorithm"],
                        columns="Reward Model",
                        values="Success Rate",
                        aggfunc="first"  # Take the first value in case of duplicates
                    )
                    pivot_path = os.path.join(
                        output_dir, "reward_model_comparison_pivot.csv"
                    )
                    pivot_df.to_csv(pivot_path)
                    print(f"Saved pivoted reward model comparison CSV to {pivot_path} (using pivot_table)")
                except Exception as e2:
                    print(f"Both pivot methods failed: {e2}")

    return output_dir


def plot_reward_model_path_comparisons(df, output_dir="reward_model_path_plots"):
    """Create plots comparing algorithm performance across datasets with full reward model paths.

    Args:
        df: DataFrame with run information
        output_dir: Directory to save plots

    Returns:
        Path to output directory
    """
    os.makedirs(output_dir, exist_ok=True)

    # Filter out rows with missing data
    df_filtered = df.dropna(subset=["top3_avg_eval_success_rate"])
    
    # Check if we have the necessary columns
    if "reward_model" not in df_filtered.columns:
        print("No 'reward_model' column found. Cannot generate reward model path plots.")
        return output_dir

    if len(df_filtered) == 0:
        print("No runs with valid reward model paths found. Cannot generate plots.")
        return output_dir

    print(f"Using {len(df_filtered)} runs with reward models for comparison plots")

    # Get unique datasets and algorithms
    datasets = df_filtered["dataset"].unique()
    algorithms = df_filtered["algorithm"].unique()

    # For each dataset and algorithm, create a plot comparing reward models
    for dataset in datasets:
        for algorithm in algorithms:
            # Filter data for this dataset and algorithm
            df_subset = df_filtered[(df_filtered["dataset"] == dataset) & 
                                   (df_filtered["algorithm"] == algorithm)]
            
            if len(df_subset) == 0:
                continue
            
            # Create a new DataFrame to store all stats
            all_stats = pd.DataFrame()
            
            # Process special cases first: zero rewards and ground truth
            special_cases = []

            # Check for zero rewards runs
            if "use_zero_rewards" in df_subset.columns:
                zero_reward_runs = df_subset[df_subset["use_zero_rewards"] == True]
                if len(zero_reward_runs) > 0:
                    zero_stats = pd.DataFrame({
                        "mean": [zero_reward_runs["top3_avg_eval_success_rate"].mean()],
                        "std": [zero_reward_runs["top3_avg_eval_success_rate"].std()],
                        "count": [len(zero_reward_runs)]
                    })
                    
                    # Add identifiers
                    zero_stats["reward_model"] = "ZERO_REWARDS"
                    zero_stats["display_path"] = "Zero Rewards"
                    special_cases.append(zero_stats)
            
            # Check for ground truth runs
            if "use_ground_truth" in df_subset.columns:
                gt_runs = df_subset[df_subset["use_ground_truth"] == True]
                if len(gt_runs) > 0:
                    gt_stats = pd.DataFrame({
                        "mean": [gt_runs["top3_avg_eval_success_rate"].mean()],
                        "std": [gt_runs["top3_avg_eval_success_rate"].std()],
                        "count": [len(gt_runs)]
                    })
                    
                    # Add identifiers
                    gt_stats["reward_model"] = "GROUND_TRUTH"
                    gt_stats["display_path"] = "Ground Truth"
                    special_cases.append(gt_stats)
            
            # Filter out special cases from regular reward model runs
            regular_runs = df_subset
            if "use_zero_rewards" in df_subset.columns:
                regular_runs = regular_runs[~(regular_runs["use_zero_rewards"] == True)]
            if "use_ground_truth" in df_subset.columns:
                regular_runs = regular_runs[~(regular_runs["use_ground_truth"] == True)]
            
            # Only process regular runs with valid reward model paths
            regular_runs = regular_runs[regular_runs["reward_model"].notna() & (regular_runs["reward_model"] != "none")]
                
            # Group by reward model path for regular runs
            if len(regular_runs) > 0:
                grouped = regular_runs.groupby("reward_model")
                
                stats = grouped["top3_avg_eval_success_rate"].agg([
                    ("mean", np.mean),
                    ("std", np.std),
                    ("count", "count")
                ]).reset_index()
                
                # Create a cleaner version of the path for display
                def clean_path(path):
                    if not isinstance(path, str):
                        return "none"
                    
                    # Get parent directory name (contains most of the config info)
                    parent_name = Path(path).parent.name
                    
                    # Extract dataset name and segment length using regex
                    import re
                    
                    # Extract segment length (convert "seg32" to "S32")
                    seg_match = re.search(r'seg(\d+)', parent_name)
                    seg_part = f"SG{seg_match.group(1)}" if seg_match else ""
                    
                    # Extract other meaningful parts if needed
                    epochs_match = re.search(r'epochs(\d+)', parent_name)
                    epochs_part = f"E{epochs_match.group(1)}" if epochs_match else ""
                    
                    pairs_match = re.search(r'pairs(\d+)', parent_name)
                    pairs_part = f"Q{pairs_match.group(1)}" if pairs_match else ""
                    
                    seed_match = re.search(r'seed(\d+)', parent_name)
                    seed_part = f"S{seed_match.group(1)}" if seed_match else ""
                    
                    # If it's an active learning path
                    if "active_" in parent_name:
                        method_match = re.search(r'active_(\w+)_', parent_name)
                        method_part = method_match.group(1) if method_match else "active"
                        
                        max_match = re.search(r'max(\d+)', parent_name)
                        max_part = f"M{max_match.group(1)}" if max_match else ""
                        
                        aug_match = re.search(r'aug(True|False)', parent_name)
                        aug_part = "Aug" if aug_match and aug_match.group(1) == "True" else ""
                        
                        clean_name = f"{method_part}-{seg_part}-{max_part}"
                        if aug_part:
                            clean_name += f"-{aug_part}"
                        return clean_name
                        
                    # Basic model path
                    else:
                        return f"{seg_part}-{epochs_part}-{pairs_part}-{seed_part}"
                    
                stats["display_path"] = stats["reward_model"].apply(clean_path)
                
                # Sort by mean performance (descending)
                stats = stats.sort_values("mean", ascending=False)
                
                # Combine with special cases
                all_stats = pd.concat([stats] + special_cases)
            else:
                # Only special cases
                all_stats = pd.concat(special_cases) if special_cases else pd.DataFrame()
            
            if len(all_stats) == 0:
                continue
                
            # Sort by mean performance (descending)
            all_stats = all_stats.sort_values("mean", ascending=False)
                
            # Set up figure size based on number of models
            fig_width = max(14, len(all_stats) * 1.2)
            plt.figure(figsize=(fig_width, 10))
            
            # Create color palette that highlights special cases
            num_models = len(all_stats)
            palette = []

            # Count how many regular models we have (not special cases)
            regular_models_count = sum(1 for row in all_stats.itertuples() 
                                     if row.reward_model != "GROUND_TRUTH" and row.reward_model != "ZERO_REWARDS")

            # Get a viridis colormap for regular models
            if regular_models_count > 0:
                viridis_colors = plt.cm.viridis(np.linspace(0, 1, regular_models_count))
                viridis_idx = 0

            # Assign colors to each model
            for i, row in enumerate(all_stats.itertuples()):
                if row.reward_model == "GROUND_TRUTH":
                    palette.append("green")  # Green for ground truth
                elif row.reward_model == "ZERO_REWARDS":
                    palette.append("red")    # Red for zero rewards
                else:
                    # Use viridis color for regular reward models
                    palette.append(viridis_colors[viridis_idx])
                    viridis_idx += 1

            # Create bar plot
            ax = sns.barplot(
                x="display_path", 
                y="mean", 
                data=all_stats,
                palette=palette,
                alpha=0.8,
                width=0.6
            )
            
            # Remove top and right spines
            ax.spines['top'].set_visible(False)
            ax.spines['right'].set_visible(False)
            
            # Add error bars
            for i, row in enumerate(all_stats.itertuples()):
                plt.errorbar(
                    i, row.mean, yerr=row.std, 
                    fmt="none", ecolor="black", capsize=5
                )
                
            # Add data labels
            for i, row in enumerate(all_stats.itertuples()):
                plt.text(
                    i, row.mean + 0.02, 
                    f"{row.mean:.3f}±{row.std:.3f}\nn={row.count}",
                    ha="center", va="bottom", fontsize=10
                )
                
            # Add title and labels
            plt.title(f"Policy Results: {algorithm} on {dataset}")
            plt.ylabel("Success Rate")
            plt.xlabel("Reward Model")
            
            # Rotate x-axis labels for readability
            plt.xticks(rotation=45, ha="right")
            plt.tight_layout(rect=[0, 0.1, 1, 0.95])
            
            # Adjust y-axis
            max_value = all_stats["mean"].max() + all_stats["std"].max()
            plt.ylim(0, min(1.0, max_value * 1.2))
            
            # Add grid lines
            # plt.grid(axis="y", linestyle="--", alpha=0.7)
            
            # Save figure
            safe_dataset = str(dataset).replace("/", "_")
            safe_algorithm = str(algorithm).replace("/", "_")
            output_path = os.path.join(
                output_dir,
                f"{safe_dataset}_{safe_algorithm}_reward_model_comparison.png"
            )
            plt.savefig(output_path, dpi=300, bbox_inches="tight")
            print(f"Saved reward model path comparison plot to {output_path}")
            plt.close()
            
=======
>>>>>>> b2da9f3f
    return output_dir


def parse_args():
    parser = argparse.ArgumentParser(
        description="Fetch and analyze wandb runs for IQL policy"
    )
    parser.add_argument("--project", type=str, default="robot_pref", help="wandb project name")
    parser.add_argument("--entity", type=str, default="clvr", help="wandb entity name")
    parser.add_argument("--user", type=str, default="aliangdw", help="Filter for runs by this user")
    parser.add_argument("--max_runs", type=int, default=None, help="Maximum number of runs to fetch")
    parser.add_argument("--output_dir", type=str, default="analysis", help="Directory to save analysis outputs")
    parser.add_argument("--filter", type=str, default=None, help="JSON string with additional filters")
    parser.add_argument("--plot", action="store_true", help="Generate comparison plots")
<<<<<<< HEAD
    parser.add_argument(
        "--plot_dir",
        type=str,
        default="algorithm_plots",
        help="Directory to save algorithm comparison plots",
    )
    parser.add_argument(
        "--after_date", 
        type=str, 
        default=None, 
        help="Only include runs created after this date (format: YYYY-MM-DD)"
    )

=======
    parser.add_argument("--plot_dir", type=str, default="algorithm_plots", help="Directory to save algorithm comparison plots")
>>>>>>> b2da9f3f
    return parser.parse_args()


def main():
    args = parse_args()
    os.makedirs(args.output_dir, exist_ok=True)
    filters = {}
    if args.filter:
        try:
            filters = json.loads(args.filter)
        except json.JSONDecodeError:
            print(f"Error: Could not parse filter JSON: {args.filter}")
            return
    if args.user:
        filters["user"] = args.user
        print(f"Filtering for runs by user: {args.user}")

    run_data = fetch_wandb_runs(
        project=args.project,
        entity=args.entity,
        filters=filters,
        max_runs=args.max_runs,
        after_date=args.after_date,
    )
    if not run_data:
        print("No runs found matching the criteria.")
        return

    df = create_run_dataframe(run_data)
    print("\nSummary of runs with valid metrics:")
    valid_metrics_count = len(df[df["top3_avg_eval_success_rate"].notna()])
    total_runs = len(df)
    print(
        f"Total runs: {total_runs}, Runs with valid metrics: {valid_metrics_count} ({valid_metrics_count / total_runs:.1%})"
    )

    if "algorithm" in df.columns and "dataset" in df.columns:
        grouped = df.groupby(["algorithm", "dataset"])
        print("\nMetrics by algorithm and dataset:")
        for (alg, dataset), group in grouped:
            valid_count = len(group[group["top3_avg_eval_success_rate"].notna()])
            total_count = len(group)
            if valid_count > 0:
                avg_success = group["top3_avg_eval_success_rate"].mean()
                print(
                    f"{alg} on {dataset}: {valid_count}/{total_count} runs with valid metrics, avg: {avg_success:.4f}"
                )
            else:
                print(
                    f"{alg} on {dataset}: {valid_count}/{total_count} runs with valid metrics"
                )

    csv_path = os.path.join(args.output_dir, "runs_summary.csv")
    top3_csv_path = save_summary_csv(df, csv_path)

    if args.plot:
        print("\nGenerating algorithm comparison plots...")
        plot_output_dir = os.path.join(args.output_dir, args.plot_dir)
        plot_algorithm_comparisons(df, plot_output_dir)
        print(f"Plots saved to {plot_output_dir}")

        print("\nGenerating reward model comparison plots...")
        reward_model_plot_dir = os.path.join(args.output_dir, "reward_model_plots")
        plot_reward_model_comparisons(df, reward_model_plot_dir)
        print(f"Reward model comparison plots saved to {reward_model_plot_dir}")
        
        # Generate reward model path comparison plots
        print("\nGenerating reward model path comparison plots...")
        reward_path_plot_dir = os.path.join(args.output_dir, "reward_model_path_plots")
        plot_reward_model_path_comparisons(df, reward_path_plot_dir)
        print(f"Reward model path comparison plots saved to {reward_path_plot_dir}")

    print(f"\nAnalysis complete. Data saved to {csv_path}")


if __name__ == "__main__":
    main()<|MERGE_RESOLUTION|>--- conflicted
+++ resolved
@@ -17,7 +17,6 @@
 sns.set_context('talk')
 plt.rc('text', usetex=True)  # camera-ready formatting + latex in plots
 
-<<<<<<< HEAD
 
 def fetch_wandb_runs(project="robot_pref", entity="clvr", filters=None, max_runs=None, after_date=None):
     """Fetch runs from wandb.
@@ -32,10 +31,6 @@
     Returns:
         List of run data dictionaries
     """
-=======
-def fetch_wandb_runs(project="robot_pref", entity="clvr", filters=None, max_runs=None):
-    """Fetch runs from wandb and extract relevant data."""
->>>>>>> b2da9f3f
     print(f"Fetching runs from wandb project: {entity}/{project}")
     api = wandb.Api()
     user_filter = filters.get("user") if filters else None
@@ -54,7 +49,6 @@
     runs = api.runs(f"{entity}/{project}")
     print(f"Found {len(runs)} total runs")
 
-<<<<<<< HEAD
     # Filter runs manually
     filtered_runs = []
     for run in runs:
@@ -78,13 +72,6 @@
         if include_run:
             filtered_runs.append(run)
 
-=======
-    # Manual filtering
-    filtered_runs = [
-        run for run in runs
-        if not user_filter or (hasattr(run, "user") and run.user.username == user_filter)
-    ]
->>>>>>> b2da9f3f
     print(f"After filtering: {len(filtered_runs)} runs")
 
     if max_runs is not None and len(filtered_runs) > max_runs:
@@ -146,47 +133,6 @@
             "url": run["url"],
             "user": run.get("user", "unknown"),
         }
-<<<<<<< HEAD
-
-        # Extract config information
-        if "config" in run:
-            config = run["config"]
-
-            # Algorithm and dataset
-            row["algorithm"] = config.get("algorithm", "unknown")
-            if "data" in config and "data_path" in config["data"]:
-                path_obj = Path(config["data"]["data_path"])
-                row["dataset"] = f"{path_obj.parent.name}_{path_obj.stem}"
-            else:
-                row["dataset"] = "unknown"
-
-            # Reward model information
-            if "data" in config and "reward_model_path" in config["data"]:
-                row["reward_model"] = config["data"].get("reward_model_path", "none")
-                row["use_ground_truth"] = config["data"].get("use_ground_truth", False)
-                row["use_zero_rewards"] = config["data"].get("use_zero_rewards", False)
-                row["scale_rewards"] = config["data"].get("scale_rewards", False)
-
-            # Training parameters
-            if "training" in config:
-                row["n_epochs"] = config["training"].get("n_epochs", 0)
-
-            # Model parameters
-            if "model" in config:
-                row["actor_lr"] = config["model"].get("actor_learning_rate", 0)
-                row["critic_lr"] = config["model"].get("critic_learning_rate", 0)
-                row["expectile"] = config["model"].get("expectile", 0)
-                row["weight_temp"] = config["model"].get("weight_temp", 0)
-
-            # Random seed
-            row["random_seed"] = config.get("random_seed", 42)
-
-        # Add history data for success rates
-        if "history" in run and run["history"]["eval_success_rates"]:
-            success_rates = run["history"]["eval_success_rates"]
-
-            # Get the latest success rate
-=======
         config = run.get("config", {})
         row["algorithm"] = config.get("algorithm", "unknown")
         if "data" in config and "data_path" in config["data"]:
@@ -207,11 +153,44 @@
             row["weight_temp"] = config["model"].get("weight_temp", 0)
         row["random_seed"] = config.get("random_seed", 42)
 
-        # History
-        history = run.get("history", {})
-        success_rates = history.get("eval_success_rates", [])
-        if success_rates:
->>>>>>> b2da9f3f
+        # Extract config information
+        if "config" in run:
+            config = run["config"]
+
+            # Algorithm and dataset
+            row["algorithm"] = config.get("algorithm", "unknown")
+            if "data" in config and "data_path" in config["data"]:
+                path_obj = Path(config["data"]["data_path"])
+                row["dataset"] = f"{path_obj.parent.name}_{path_obj.stem}"
+            else:
+                row["dataset"] = "unknown"
+
+            # Reward model information
+            if "data" in config and "reward_model_path" in config["data"]:
+                row["reward_model"] = config["data"].get("reward_model_path", "none")
+                row["use_ground_truth"] = config["data"].get("use_ground_truth", False)
+                row["use_zero_rewards"] = config["data"].get("use_zero_rewards", False)
+                row["scale_rewards"] = config["data"].get("scale_rewards", False)
+
+            # Training parameters
+            if "training" in config:
+                row["n_epochs"] = config["training"].get("n_epochs", 0)
+
+            # Model parameters
+            if "model" in config:
+                row["actor_lr"] = config["model"].get("actor_learning_rate", 0)
+                row["critic_lr"] = config["model"].get("critic_learning_rate", 0)
+                row["expectile"] = config["model"].get("expectile", 0)
+                row["weight_temp"] = config["model"].get("weight_temp", 0)
+
+            # Random seed
+            row["random_seed"] = config.get("random_seed", 42)
+
+        # Add history data for success rates
+        if "history" in run and run["history"]["eval_success_rates"]:
+            success_rates = run["history"]["eval_success_rates"]
+
+            # Get the latest success rate
             row["latest_eval_success_rate"] = success_rates[-1]
             row["max_eval_success_rate"] = max(success_rates)
             top_3_rates = sorted(success_rates, reverse=True)[:3]
@@ -232,7 +211,6 @@
 def save_summary_csv(df, output_path="iql_runs_summary.csv"):
     """Save a summary CSV file with run information."""
     columns = [
-<<<<<<< HEAD
         "run_name",
         "user",
         "dataset",
@@ -255,12 +233,6 @@
         "max_eval_success_rate",
         "created_at",
         "url",
-=======
-        "run_name", "user", "dataset", "algorithm", "reward_model", "use_ground_truth",
-        "scale_rewards", "n_epochs", "actor_lr", "critic_lr", "expectile", "weight_temp",
-        "random_seed", "top3_avg_eval_success_rate", "top_eval_success_1", "top_eval_success_2",
-        "top_eval_success_3", "latest_eval_success_rate", "max_eval_success_rate", "created_at", "url"
->>>>>>> b2da9f3f
     ]
     existing_columns = [col for col in columns if col in df.columns]
     df[existing_columns].to_csv(output_path, index=False)
@@ -548,7 +520,6 @@
                     fig_width = max(12, (len(reward_models) + 1) * 1.5)
                     fig_height = 8
                     plt.figure(figsize=(fig_width, fig_height))
-<<<<<<< HEAD
 
                     # Create color palette that highlights special cases
                     num_models = len(stats)
@@ -581,10 +552,6 @@
                         data=stats,
                         palette=palette,
                         alpha=0.8,
-=======
-                    ax = sns.barplot(
-                        x="reward_model_name", y="mean", data=stats, palette="viridis", alpha=0.8
->>>>>>> b2da9f3f
                     )
                     for i, row in enumerate(stats.itertuples()):
                         plt.errorbar(i, row.mean, yerr=row.std, fmt="none", ecolor="black", capsize=5)
@@ -698,25 +665,6 @@
                 print(f"Saved pivoted reward model comparison CSV to {pivot_path}")
             except Exception as e:
                 print(f"Could not create pivoted CSV: {e}")
-<<<<<<< HEAD
-                # Alternative approach if pivot fails - create a pivot table instead
-                try:
-                    print("Trying alternative pivot_table approach...")
-                    pivot_df = pd.pivot_table(
-                        summary_df,
-                        index=["Dataset", "Algorithm"],
-                        columns="Reward Model",
-                        values="Success Rate",
-                        aggfunc="first"  # Take the first value in case of duplicates
-                    )
-                    pivot_path = os.path.join(
-                        output_dir, "reward_model_comparison_pivot.csv"
-                    )
-                    pivot_df.to_csv(pivot_path)
-                    print(f"Saved pivoted reward model comparison CSV to {pivot_path} (using pivot_table)")
-                except Exception as e2:
-                    print(f"Both pivot methods failed: {e2}")
-
     return output_dir
 
 
@@ -962,8 +910,6 @@
             print(f"Saved reward model path comparison plot to {output_path}")
             plt.close()
             
-=======
->>>>>>> b2da9f3f
     return output_dir
 
 
@@ -978,7 +924,6 @@
     parser.add_argument("--output_dir", type=str, default="analysis", help="Directory to save analysis outputs")
     parser.add_argument("--filter", type=str, default=None, help="JSON string with additional filters")
     parser.add_argument("--plot", action="store_true", help="Generate comparison plots")
-<<<<<<< HEAD
     parser.add_argument(
         "--plot_dir",
         type=str,
@@ -992,9 +937,6 @@
         help="Only include runs created after this date (format: YYYY-MM-DD)"
     )
 
-=======
-    parser.add_argument("--plot_dir", type=str, default="algorithm_plots", help="Directory to save algorithm comparison plots")
->>>>>>> b2da9f3f
     return parser.parse_args()
 
 
