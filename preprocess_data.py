--- conflicted
+++ resolved
@@ -169,16 +169,11 @@
 
     # Compute DTW matrices if enabled
     if cfg.dtw.enabled:
-<<<<<<< HEAD
-        # Compute standard DTW matrix
-        dtw_matrix_file = output_dir / f"dtw_matrix_{cfg.data.segment_length}.pkl"
-=======
         if cfg.dtw.use_subsequence:
             dtw_matrix_file = output_dir / f"sdtw_matrix_{cfg.data.segment_length}.pkl"
         else:
             dtw_matrix_file = output_dir / f"dtw_matrix_{cfg.data.segment_length}.pkl"
 
->>>>>>> 8296d332
         
         if os.path.exists(dtw_matrix_file) and not cfg.data.overwrite:
             print(f"DTW matrix file already exists: {dtw_matrix_file}")
